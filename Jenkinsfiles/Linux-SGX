--- conflicted
+++ resolved
@@ -1,125 +1,121 @@
-pipeline {
-        agent {
-            dockerfile { filename 'Jenkinsfiles/ubuntu-16.04.dockerfile'
- 	                 label 'sgx_slave'
- 		         args "-v /lib/modules:/lib/modules:ro -v /usr/src:/usr/src:ro -v /var/run/aesmd/aesm.socket:/var/run/aesmd/aesm.socket --device=/dev/gsgx:/dev/gsgx --device=/dev/isgx:/dev/isgx"
-	    	       }	    
-        }
-        stages {
-                stage('Build') {
-                    steps {
-                        sh '''
-                            cd Pal/src/host/Linux-SGX/signer/ && openssl genrsa -3 -out enclave-key.pem 3072
-                        '''
-                        sh '''
-			   cd /opt/intel
-			   git clone https://github.com/01org/linux-sgx-driver.git
-			   cd linux-sgx-driver
-			   git checkout sgx_driver_1.9
-			   make
-                        '''			
-                        sh '''			    
-                            cd Pal/src/host/Linux-SGX/sgx-driver 
-			    ISGX_DRIVER_PATH=/opt/intel/linux-sgx-driver ISGX_DRIVER_VERSION=1.9 make
-                        '''
-                        sh '''			    			    
-			    make SGX=1
-                        '''
-                        sh '''			    			    
-			    make SGX_RUN=1
-                        '''			    
-                    }
-                }
-                stage('Test') {
-                    steps {
-		    /*
-			timeout(time: 15, unit: 'MINUTES') {		    		    
-                            sh '''
-                                cd Pal/regression
-			        make SGX=1
-			        make SGX_RUN=1
-                                make SGX_RUN=1 KEEP_LOG=1 regression
-                                '''
-			}
-			*/
-			timeout(time: 5, unit: 'MINUTES') {		    			
-                            sh '''
-                                cd LibOS/shim/test/regression
-			        make SGX=1
-			        make SGX_RUN=1			    
-                                make SGX_RUN=1 regression
-                            '''
-			}
-			timeout(time: 5, unit: 'MINUTES') {		    						
-                            sh '''
-                                cd LibOS/shim/test/apps/python
-			        make SGX=1
-			        make SGX_RUN=1			    
-                                make SGX_RUN=1 regression
-                            '''
-<<<<<<< HEAD
-                        timeout(time: 5, unit: 'MINUTES') {
-                            sh '''
-                                cd LibOS/shim/test/apps/bash
-                                make SGX=1
-                                make SGX_RUN=1
-                                make SGX_RUN=1 regression
-                           '''
-                        }
-			timeout(time: 5, unit: 'MINUTES') {
-=======
-			}
-			timeout(time: 5, unit: 'MINUTES') {		    
->>>>>>> b00f5c4c
-                            sh '''
-                                cd LibOS/shim/test/apps/gcc
-			    	make SGX=1
-			        make SGX_RUN=1
-                                make SGX_RUN=1 regression
-                           '''
-			}
-			timeout(time: 15, unit: 'MINUTES') {
-                            sh '''
-                                cd LibOS/shim/test/apps/lmbench
-			    	make SGX=1
-			        make SGX_RUN=1
-                                make SGX_RUN=1 regression
-                            '''
-			}
-                        sh '''
-                            cd LibOS/shim/test/apps/lighttpd
-			    make SGX=1
-			    make SGX_RUN=1
-                            make SGX_RUN=1 start-graphene-server &
-			    sleep 10
-                            ./benchmark-http.sh `hostname -I|tr -d '[:space:]'`:8000			    
-                            '''
-			    /*
-                        sh '''
-                            cd LibOS/shim/test/apps/apache
-			    make SGX=1
-			    make SGX_RUN=1
-                            make SGX_RUN=1 start-graphene-server &
-			    sleep 15 && ./benchmark-http.sh `hostname -I|tr -d '[:space:]'`:8001
-                            '''
-			    */
-                    }
-                }
-                stage('Deploy') {
-                    steps {
-                        sh 'echo Deploying code'
-                    }
-                }
-        }
-        post {
-                success {
-                        echo 'Deployment successful'
-                }
-                failure {
-                        echo 'Failure while on the pipeline'
-                }
-                unstable {
-                        echo 'Pipeline marked as "unstable"'
-                }
-        }
-}
+pipeline {
+        agent {
+            dockerfile { filename 'Jenkinsfiles/ubuntu-16.04.dockerfile'
+ 	                 label 'sgx_slave'
+ 		         args "-v /lib/modules:/lib/modules:ro -v /usr/src:/usr/src:ro -v /var/run/aesmd/aesm.socket:/var/run/aesmd/aesm.socket --device=/dev/gsgx:/dev/gsgx --device=/dev/isgx:/dev/isgx"
+	    	       }	    
+        }
+        stages {
+                stage('Build') {
+                    steps {
+                        sh '''
+                            cd Pal/src/host/Linux-SGX/signer/ && openssl genrsa -3 -out enclave-key.pem 3072
+                        '''
+                        sh '''
+			   cd /opt/intel
+			   git clone https://github.com/01org/linux-sgx-driver.git
+			   cd linux-sgx-driver
+			   git checkout sgx_driver_1.9
+			   make
+                        '''			
+                        sh '''			    
+                            cd Pal/src/host/Linux-SGX/sgx-driver 
+			    ISGX_DRIVER_PATH=/opt/intel/linux-sgx-driver ISGX_DRIVER_VERSION=1.9 make
+                        '''
+                        sh '''			    			    
+			    make SGX=1
+                        '''
+                        sh '''			    			    
+			    make SGX_RUN=1
+                        '''			    
+                    }
+                }
+                stage('Test') {
+                    steps {
+		    /*
+			timeout(time: 15, unit: 'MINUTES') {		    		    
+                            sh '''
+                                cd Pal/regression
+			        make SGX=1
+			        make SGX_RUN=1
+                                make SGX_RUN=1 KEEP_LOG=1 regression
+                                '''
+			}
+			*/
+			timeout(time: 5, unit: 'MINUTES') {		    			
+                            sh '''
+                                cd LibOS/shim/test/regression
+			        make SGX=1
+			        make SGX_RUN=1			    
+                                make SGX_RUN=1 regression
+                            '''
+			}
+			timeout(time: 5, unit: 'MINUTES') {		    						
+                            sh '''
+                                cd LibOS/shim/test/apps/python
+			                          make SGX=1
+			                          make SGX_RUN=1			    
+                                make SGX_RUN=1 regression
+                            '''
+      }
+      timeout(time: 5, unit: 'MINUTES') {
+                            sh '''
+                                cd LibOS/shim/test/apps/bash
+                                make SGX=1
+                                make SGX_RUN=1
+                                make SGX_RUN=1 regression
+                           '''
+      }
+			timeout(time: 5, unit: 'MINUTES') {
+                            sh '''
+                                cd LibOS/shim/test/apps/gcc
+			    	make SGX=1
+			        make SGX_RUN=1
+                                make SGX_RUN=1 regression
+                           '''
+			}
+			timeout(time: 15, unit: 'MINUTES') {
+                            sh '''
+                                cd LibOS/shim/test/apps/lmbench
+			    	make SGX=1
+			        make SGX_RUN=1
+                                make SGX_RUN=1 regression
+                            '''
+			}
+                        sh '''
+                            cd LibOS/shim/test/apps/lighttpd
+			    make SGX=1
+			    make SGX_RUN=1
+                            make SGX_RUN=1 start-graphene-server &
+			    sleep 10
+                            ./benchmark-http.sh `hostname -I|tr -d '[:space:]'`:8000			    
+                            '''
+			    /*
+                        sh '''
+                            cd LibOS/shim/test/apps/apache
+			    make SGX=1
+			    make SGX_RUN=1
+                            make SGX_RUN=1 start-graphene-server &
+			    sleep 15 && ./benchmark-http.sh `hostname -I|tr -d '[:space:]'`:8001
+                            '''
+			    */
+                    }
+                }
+                stage('Deploy') {
+                    steps {
+                        sh 'echo Deploying code'
+                    }
+                }
+        }
+        post {
+                success {
+                        echo 'Deployment successful'
+                }
+                failure {
+                        echo 'Failure while on the pipeline'
+                }
+                unstable {
+                        echo 'Pipeline marked as "unstable"'
+                }
+        }
+}