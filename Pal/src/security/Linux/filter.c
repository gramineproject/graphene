--- conflicted
+++ resolved
@@ -36,7 +36,7 @@
 #define VALIDATE_ARCHITECTURE \
     BPF_STMT(BPF_LD+BPF_W+BPF_ABS, arch_nr), \
     BPF_JUMP(BPF_JMP+BPF_JEQ+BPF_K, ARCH_NR, 1, 0), \
-    BPF_STMT(BPF_RET+BPF_K, SECCOMP_RET_KILL)
+    BPF_STMT(BPF_RET+BPF_K, SECCOMP_RET_KILL),
 
 #ifndef PR_SET_NO_NEW_PRIVS
 # define PR_SET_NO_NEW_PRIVS 38
@@ -169,12 +169,8 @@
     struct bpf_labels labels = { .count = 0 };
 
     struct sock_filter filter[] = {
-<<<<<<< HEAD
+        VALIDATE_ARCHITECTURE
         SYSCALL_FILTERS
-=======
-        VALIDATE_ARCHITECTURE,
-        SYSCALL_FILTERS,
->>>>>>> 4bcb5aa8
 
 #if USE_CLOCK_GETTIME == 1
         SYSCALL(__NR_clock_gettime, ALLOW),
@@ -254,13 +250,9 @@
     struct bpf_labels labels = { .count = 0 };
 
     struct sock_filter filter[] = {
-<<<<<<< HEAD
         LOAD_SYSCALL_NR,
         SYSCALL(__NR_prctl,     TRAP),
 
-=======
-        VALIDATE_ARCHITECTURE,
->>>>>>> 4bcb5aa8
         IP,
         JLT((uint64_t) TEXT_START,         TRAP),
         JLT((uint64_t) TEXT_END,           ALLOW),
