--- conflicted
+++ resolved
@@ -16,15 +16,9 @@
 
 defs	= -DIN_PAL -DPAL_DIR="$(PAL_DIR)"
 objs	= $(addprefix db_,files devices pipes sockets streams memory threading \
-<<<<<<< HEAD
 	    mutex events process object main rtld misc ipc \
 	    exception2) rfork_thread
-graphene_lib = ../../../lib/graphene-lib.a
-=======
-	    semaphore mutex events process object main rtld misc ipc \
-	    exception) rfork_thread
 graphene_lib = .lib/graphene-lib.a
->>>>>>> 7f5a4cc8
 headers	= $(wildcard *.h) $(wildcard ../../*.h) $(wildcard ../../../lib/*.h)
 
 .PHONY: all
