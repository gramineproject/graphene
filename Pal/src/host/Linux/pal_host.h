/* -*- mode:c; c-file-style:"k&r"; c-basic-offset: 4; tab-width:4; indent-tabs-mode:nil; mode:auto-fill; fill-column:78; -*- */
/* vim: set ts=4 sw=4 et tw=78 fo=cqt wm=0: */

/* Copyright (C) 2014 OSCAR lab, Stony Brook University
   This file is part of Graphene Library OS.

   Graphene Library OS is free software: you can redistribute it and/or
   modify it under the terms of the GNU General Public License
   as published by the Free Software Foundation, either version 3 of the
   License, or (at your option) any later version.

   Graphene Library OS is distributed in the hope that it will be useful,
   but WITHOUT ANY WARRANTY; without even the implied warranty of
   MERCHANTABILITY or FITNESS FOR A PARTICULAR PURPOSE.  See the
   GNU General Public License for more details.

   You should have received a copy of the GNU General Public License
   along with this program.  If not, see <http://www.gnu.org/licenses/>.  */

/*
 * pal_host.h
 *
 * This file contains definition of PAL host ABI.
 */

#ifndef PAL_HOST_H
#define PAL_HOST_H

#ifndef IN_PAL
# error "cannot be included outside PAL"
#endif

#include <atomic.h>

/* Simpler mutex design: a single variable that tracks whether the 
 * mutex is locked (just waste a 64 bit word for now).  State is 1 (locked) or
 * 0 (unlocked).
 * Keep a count of how many threads are waiting on the mutex.
 * If DEBUG_MUTEX is defined,
 * mutex_handle will record the owner of mutex locking. */
typedef struct mutex_handle {
    volatile int64_t locked;
    struct atomic_int nwaiters;
#ifdef DEBUG_MUTEX
    int owner;
#endif
} PAL_LOCK;

/* Initializer of Mutexes */
#define MUTEX_HANDLE_INIT    { .locked = 0, .nwaiters.counter = 0 }
#define INIT_MUTEX_HANDLE(m)  do { m->locked = 0; atomic_set(&m->nwaiters, 0); } while (0)

#define LOCK_INIT MUTEX_HANDLE_INIT
#define INIT_LOCK(lock) INIT_MUTEX_HANDLE(lock);

#define _DkInternalLock _DkMutexLock
#define _DkInternalUnlock _DkMutexUnlock

<<<<<<< HEAD
/* Locking and unlocking of Mutexes */
int _DkMutexLock (struct mutex_handle * mut);
int _DkMutexLockTimeout (struct mutex_handle * mut, uint64_t timeout);
int _DkMutexUnlock (struct mutex_handle * mut);

union pal_handle;

typedef struct {
    PAL_HDR hdr;
#if TRACE_HEAP_LEAK == 1
    struct heap_trace_info {
        /* maintaining a list of handles */
        union pal_handle ** pprev, * next;
        /* trace the PC where the handle is created */
        PAL_PTR caller;
    } heap_trace;
#endif
} PAL_RESERVED_HDR;

typedef union pal_handle
=======
typedef struct pal_handle
>>>>>>> d04f172e
{
    /* TSAI: Here we define the internal types of PAL_HANDLE
     * in PAL design, user has not to access the content inside the
     * handle, also there is no need to allocate the internal
     * handles, so we hide the type name of these handles on purpose.
     */
    PAL_HDR hdr;
    
    union {
        struct {
            PAL_IDX fds[2];
        } generic;

        struct {
            PAL_IDX fd;
            PAL_NUM offset;
            PAL_BOL append;
            PAL_BOL pass;
            PAL_STR realpath;
        } file;
        
        struct {
            PAL_IDX fd;
            PAL_NUM pipeid;
            PAL_BOL nonblocking;
        } pipe;

        struct {
            PAL_IDX fds[2];
            PAL_BOL nonblocking;
        } pipeprv;

        struct {
            PAL_IDX fd_in, fd_out;
            PAL_IDX dev_type;
            PAL_BOL destroy;
            PAL_STR realpath;
        } dev;

        struct {
            PAL_IDX fd;
            PAL_STR realpath;
            PAL_PTR buf;
            PAL_PTR ptr;
            PAL_PTR end;
            PAL_BOL endofstream;
        } dir;

<<<<<<< HEAD
    struct {
        PAL_IDX type;
        PAL_FLG flags;
#if TRACE_HEAP_LEAK == 1
        struct heap_trace_info heap_trace;
#endif
        PAL_IDX fds[];
    } hdr;

    struct {
        PAL_RESERVED_HDR hdr;
        PAL_IDX fd;
        PAL_NUM offset;
        PAL_BOL append;
        PAL_BOL pass;
        PAL_STR realpath;
    } file;

    struct {
        PAL_RESERVED_HDR hdr;
        PAL_IDX fd;
        PAL_NUM pipeid;
        PAL_BOL nonblocking;
    } pipe;

    struct {
        PAL_RESERVED_HDR hdr;
        PAL_IDX fds[2];
        PAL_BOL nonblocking;
    } pipeprv;

    struct {
        PAL_RESERVED_HDR hdr;
        PAL_IDX fd_in, fd_out;
        PAL_IDX dev_type;
        PAL_BOL destroy;
        PAL_STR realpath;
    } dev;

    struct {
        PAL_RESERVED_HDR hdr;
        PAL_IDX fd;
        PAL_STR realpath;
        PAL_PTR buf;
        PAL_PTR ptr;
        PAL_PTR end;
        PAL_BOL endofstream;
    } dir;

    struct {
        PAL_RESERVED_HDR hdr;
        PAL_IDX fd;
        PAL_NUM token;
    } gipc;

    struct {
        PAL_RESERVED_HDR hdr;
        PAL_IDX fd;
        PAL_PTR bind;
        PAL_PTR conn;
        PAL_BOL nonblocking;
        PAL_BOL reuseaddr;
        PAL_NUM linger;
        PAL_NUM receivebuf;
        PAL_NUM sendbuf;
        PAL_NUM receivetimeout;
        PAL_NUM sendtimeout;
        PAL_BOL tcp_cork;
        PAL_BOL tcp_keepalive;
        PAL_BOL tcp_nodelay;
    } sock;

    struct {
        PAL_RESERVED_HDR hdr;
        PAL_IDX stream_in, stream_out;
        PAL_IDX cargo;
        PAL_IDX pid;
        PAL_BOL nonblocking;
    } process;

    struct {
        PAL_RESERVED_HDR hdr;
        PAL_IDX cli;
        PAL_IDX srv;
        PAL_IDX port;
        PAL_BOL nonblocking;
        PAL_PTR addr;
    } mcast;

    struct {
        PAL_RESERVED_HDR hdr;
        PAL_IDX tid;
    } thread;

    struct {
        PAL_RESERVED_HDR hdr;
        struct atomic_int nwaiters;
        PAL_NUM max_value;
        union {
            struct mutex_handle mut;
            struct atomic_int i;
        } value;
    } semaphore;

    struct {
        PAL_RESERVED_HDR hdr;
        struct atomic_int signaled;
        struct atomic_int nwaiters;
        PAL_BOL isnotification;
    } event;
=======
        struct {
            PAL_IDX fd;
            PAL_NUM token;
        } gipc;

        struct {
            PAL_IDX fd;
            PAL_PTR bind;
            PAL_PTR conn;
            PAL_BOL nonblocking;
            PAL_BOL reuseaddr;
            PAL_NUM linger;
            PAL_NUM receivebuf;
            PAL_NUM sendbuf;
            PAL_NUM receivetimeout;
            PAL_NUM sendtimeout;
            PAL_BOL tcp_cork;
            PAL_BOL tcp_keepalive;
            PAL_BOL tcp_nodelay;
        } sock;

        struct {
            PAL_IDX stream_in, stream_out;
            PAL_IDX cargo;
            PAL_IDX pid;
            PAL_BOL nonblocking;
        } process;

        struct {
            PAL_IDX cli;
            PAL_IDX srv;
            PAL_IDX port;
            PAL_BOL nonblocking;
            PAL_PTR addr;
        } mcast;

        struct {
            PAL_IDX tid;
        } thread;

        struct {
            struct mutex_handle mut;
        } mutex;

        struct {
            struct atomic_int signaled;
            struct atomic_int nwaiters;
            PAL_BOL isnotification;
        } event;
    };
>>>>>>> d04f172e
} * PAL_HANDLE;

#define RFD(n)          (00001 << (n))
#define WFD(n)          (00010 << (n))
#define WRITEABLE(n)    (00100 << (n))
#define ERROR(n)        (01000 << (n))
#define MAX_FDS         (3)
#define HAS_FDS         (00077)

#define HANDLE_TYPE(handle)  ((handle)->hdr.type)

struct arch_frame {
#ifdef __x86_64__
    unsigned long rsp, rbp, rbx, rsi, rdi, r12, r13, r14, r15;
#else
# error "unsupported architecture"
#endif
};

#ifdef __x86_64__
# define store_register(reg, var)     \
    asm volatile ("movq %%" #reg ", %0" : "=a" (var) :: "memory");

# define store_register_in_frame(reg, f)     store_register(reg, (f)->reg)

# define arch_store_frame(f)                     \
    store_register_in_frame(rsp, f)              \
    store_register_in_frame(rbp, f)              \
    store_register_in_frame(rbx, f)              \
    store_register_in_frame(rsi, f)              \
    store_register_in_frame(rdi, f)              \
    store_register_in_frame(r12, f)              \
    store_register_in_frame(r13, f)              \
    store_register_in_frame(r14, f)              \
    store_register_in_frame(r15, f)

# define restore_register(reg, var, clobber...)  \
    asm volatile ("movq %0, %%" #reg :: "g" (var) : "memory", ##clobber);

# define restore_register_in_frame(reg, f)       \
    restore_register(reg, (f)->reg,              \
                     "r15", "r14", "r13", "r12", "rdi", "rsi", "rbx")

# define arch_restore_frame(f)                   \
    restore_register_in_frame(r15, f)            \
    restore_register_in_frame(r14, f)            \
    restore_register_in_frame(r13, f)            \
    restore_register_in_frame(r12, f)            \
    restore_register_in_frame(rdi, f)            \
    restore_register_in_frame(rsi, f)            \
    restore_register_in_frame(rbx, f)            \
    restore_register_in_frame(rbp, f)            \
    restore_register_in_frame(rsp, f)
#else /* __x86_64__ */
# error "unsupported architecture"
#endif

#define PAL_FRAME_IDENTIFIER    (0xdeaddeadbeefbeef)

struct pal_frame {
    volatile uint64_t           identifier;
    void *                      func;
    const char *                funcname;
    struct arch_frame           arch;
};

static inline
void __store_frame (struct pal_frame * frame,
                    void * func, const char * funcname)
{
    arch_store_frame(&frame->arch)
    frame->func = func;
    frame->funcname = funcname;
    asm volatile ("nop" ::: "memory");
    frame->identifier = PAL_FRAME_IDENTIFIER;
}

#define ENTER_PAL_CALL(name)                \
    struct pal_frame frame;                 \
    __store_frame(&frame, &(name), #name)


static inline
void __clear_frame (struct pal_frame * frame)
{
    if (frame->identifier == PAL_FRAME_IDENTIFIER) {
        asm volatile ("nop" ::: "memory");
        frame->identifier = 0;
    }
}

#define LEAVE_PAL_CALL()                    \
    do {                                    \
        __clear_frame(&frame);              \
    } while (0)

#define LEAVE_PAL_CALL_RETURN(retval)       \
    do {                                    \
        __clear_frame(&frame);              \
        return (retval);                    \
    } while (0)

#if TRACE_HEAP_LEAK == 1

/* The following code adds a piece of information
   in each handle to trace heap leakage. */

extern PAL_HANDLE heap_alloc_head;
extern PAL_LOCK   heap_alloc_trace_lock;

/* call the following function in GDB */
typedef struct {
    PAL_PTR caller;
    PAL_NUM count;
} HEAP_ALLOC_RECORD;

extern HEAP_ALLOC_RECORD * collect_heap_alloc_records (PAL_NUM max_records);

static inline
void __trace_heap (PAL_HANDLE handle, struct pal_frame * frame)
{
    _DkInternalLock(&heap_alloc_trace_lock);

    handle->hdr.heap_trace.caller = ((PAL_PTR *)frame->arch.rbp)[1];

    /* Add the handle to the list */
    if (heap_alloc_head)
        heap_alloc_head->hdr.heap_trace.pprev
                                    = &handle->hdr.heap_trace.next;
    handle->hdr.heap_trace.next     = heap_alloc_head;
    handle->hdr.heap_trace.pprev    = &heap_alloc_head;
    heap_alloc_head                 = handle;

    _DkInternalUnlock(&heap_alloc_trace_lock);
}

#define TRACE_HEAP(handle) \
    do { if (handle) __trace_heap(handle, &frame); } while (0)

static inline
void __untrace_heap (PAL_HANDLE handle)
{
    _DkInternalLock(&heap_alloc_trace_lock);

    /* remove the handle from the list */
    *handle->hdr.heap_trace.pprev = handle->hdr.heap_trace.next;
    if (handle->hdr.heap_trace.next)
        handle->hdr.heap_trace.next->hdr.heap_trace.pprev
            = handle->hdr.heap_trace.pprev;

    handle->hdr.heap_trace.pprev = NULL;
    handle->hdr.heap_trace.next  = NULL;

    _DkInternalUnlock(&heap_alloc_trace_lock);
}

#define UNTRACE_HEAP(handle) \
    do { if (handle) __untrace_heap(handle); } while (0)

#endif /* TRACE_HEAP_LEAK == 1 */

#endif /* PAL_HOST_H */<|MERGE_RESOLUTION|>--- conflicted
+++ resolved
@@ -56,7 +56,6 @@
 #define _DkInternalLock _DkMutexLock
 #define _DkInternalUnlock _DkMutexUnlock
 
-<<<<<<< HEAD
 /* Locking and unlocking of Mutexes */
 int _DkMutexLock (struct mutex_handle * mut);
 int _DkMutexLockTimeout (struct mutex_handle * mut, uint64_t timeout);
@@ -76,10 +75,7 @@
 #endif
 } PAL_RESERVED_HDR;
 
-typedef union pal_handle
-=======
 typedef struct pal_handle
->>>>>>> d04f172e
 {
     /* TSAI: Here we define the internal types of PAL_HANDLE
      * in PAL design, user has not to access the content inside the
@@ -128,118 +124,6 @@
             PAL_BOL endofstream;
         } dir;
 
-<<<<<<< HEAD
-    struct {
-        PAL_IDX type;
-        PAL_FLG flags;
-#if TRACE_HEAP_LEAK == 1
-        struct heap_trace_info heap_trace;
-#endif
-        PAL_IDX fds[];
-    } hdr;
-
-    struct {
-        PAL_RESERVED_HDR hdr;
-        PAL_IDX fd;
-        PAL_NUM offset;
-        PAL_BOL append;
-        PAL_BOL pass;
-        PAL_STR realpath;
-    } file;
-
-    struct {
-        PAL_RESERVED_HDR hdr;
-        PAL_IDX fd;
-        PAL_NUM pipeid;
-        PAL_BOL nonblocking;
-    } pipe;
-
-    struct {
-        PAL_RESERVED_HDR hdr;
-        PAL_IDX fds[2];
-        PAL_BOL nonblocking;
-    } pipeprv;
-
-    struct {
-        PAL_RESERVED_HDR hdr;
-        PAL_IDX fd_in, fd_out;
-        PAL_IDX dev_type;
-        PAL_BOL destroy;
-        PAL_STR realpath;
-    } dev;
-
-    struct {
-        PAL_RESERVED_HDR hdr;
-        PAL_IDX fd;
-        PAL_STR realpath;
-        PAL_PTR buf;
-        PAL_PTR ptr;
-        PAL_PTR end;
-        PAL_BOL endofstream;
-    } dir;
-
-    struct {
-        PAL_RESERVED_HDR hdr;
-        PAL_IDX fd;
-        PAL_NUM token;
-    } gipc;
-
-    struct {
-        PAL_RESERVED_HDR hdr;
-        PAL_IDX fd;
-        PAL_PTR bind;
-        PAL_PTR conn;
-        PAL_BOL nonblocking;
-        PAL_BOL reuseaddr;
-        PAL_NUM linger;
-        PAL_NUM receivebuf;
-        PAL_NUM sendbuf;
-        PAL_NUM receivetimeout;
-        PAL_NUM sendtimeout;
-        PAL_BOL tcp_cork;
-        PAL_BOL tcp_keepalive;
-        PAL_BOL tcp_nodelay;
-    } sock;
-
-    struct {
-        PAL_RESERVED_HDR hdr;
-        PAL_IDX stream_in, stream_out;
-        PAL_IDX cargo;
-        PAL_IDX pid;
-        PAL_BOL nonblocking;
-    } process;
-
-    struct {
-        PAL_RESERVED_HDR hdr;
-        PAL_IDX cli;
-        PAL_IDX srv;
-        PAL_IDX port;
-        PAL_BOL nonblocking;
-        PAL_PTR addr;
-    } mcast;
-
-    struct {
-        PAL_RESERVED_HDR hdr;
-        PAL_IDX tid;
-    } thread;
-
-    struct {
-        PAL_RESERVED_HDR hdr;
-        struct atomic_int nwaiters;
-        PAL_NUM max_value;
-        union {
-            struct mutex_handle mut;
-            struct atomic_int i;
-        } value;
-    } semaphore;
-
-    struct {
-        PAL_RESERVED_HDR hdr;
-        struct atomic_int signaled;
-        struct atomic_int nwaiters;
-        PAL_BOL isnotification;
-    } event;
-=======
         struct {
             PAL_IDX fd;
             PAL_NUM token;
@@ -290,7 +174,6 @@
             PAL_BOL isnotification;
         } event;
     };
->>>>>>> d04f172e
 } * PAL_HANDLE;
 
 #define RFD(n)          (00001 << (n))
