--- conflicted
+++ resolved
@@ -113,11 +113,7 @@
     int uri_len;
     char uri[URI_MAX];
     sgx_checksum_t checksum;
-<<<<<<< HEAD
-    sgx_arch_mac_t * stubs;
-=======
     sgx_stub_t * stubs;
->>>>>>> master
 };
 
 DEFINE_LISTP(trusted_file);
@@ -130,12 +126,8 @@
 {
     struct trusted_file * tf = NULL, * tmp;
     char uri[URI_MAX];
-<<<<<<< HEAD
-    int ret, fd = file->generic.fds[0], uri_len;
-=======
     char normpath[URI_MAX];
-    int ret, fd = HANDLE_HDR(file)->fds[0], uri_len, len;
->>>>>>> master
+    int ret, fd = file->file.fd, uri_len, len;
 
     if (!(HANDLE_HDR(file)->flags & RFD(0))) 
         return -PAL_ERROR_DENIED;
@@ -159,11 +151,7 @@
 
     _DkSpinLock(&trusted_file_lock);
 
-<<<<<<< HEAD
-    listp_for_each_entry(tmp, &trusted_file_list, list)
-=======
     listp_for_each_entry(tmp, &trusted_file_list, list) {
->>>>>>> master
         if (tmp->stubs) {
             /* trusted files: must be exactly the same URI */
             if (tmp->uri_len == uri_len && !memcmp(tmp->uri, normpath, uri_len + 1)) {
@@ -233,13 +221,8 @@
         if (ret < 0)
             goto unmap;
 
-<<<<<<< HEAD
-        DkAESCMAC((void *) &enclave_key, PAL_AES_CMAC_KEY_LEN, umem,
-                  mapping_size, (uint8_t *) s, sizeof *s);
-=======
         lib_AESCMAC((void *) &enclave_key, AES_CMAC_KEY_LEN, umem,
                     mapping_size, (uint8_t *) s, sizeof *s);
->>>>>>> master
 
         /* update the file checksum */
         ret = lib_SHA256Update(&sha, umem, mapping_size);
@@ -310,18 +293,11 @@
         if (checking_size > total_size - checking)
             checking_size = total_size - checking;
 
-<<<<<<< HEAD
-        sgx_arch_mac_t mac;
-        DkAESCMAC((void *) &enclave_key, PAL_AES_CMAC_KEY_LEN,
-                  mem + checking - offset, checking_size, (uint8_t *) &mac,
-                  sizeof mac);
-=======
         uint8_t hash[AES_CMAC_DIGEST_LEN];
         lib_AESCMAC((void *) &enclave_key,
                     AES_CMAC_KEY_LEN,
                     mem + checking - offset, checking_size,
                     hash, sizeof(hash));
->>>>>>> master
 
         if (memcmp(s, hash, sizeof(sgx_stub_t))) {
             SGX_DBG(DBG_E, "Accesing file:%s is denied. "
