--- conflicted
+++ resolved
@@ -255,13 +255,6 @@
                    sgx_report_t* report);
 
 /*!
-<<<<<<< HEAD
- * \brief Verify the remote enclave during SGX local attestation.
- *
- * Verifies that the MR_ENCLAVE of the remote enclave is the same as ours (all Graphene enclaves
- * with the same configuration have the same MR_ENCLAVE), and that the signer of the SGX report is
- * the owner of the newly established session key.
-=======
  * \brief Obtain an enclave/signer-specific key via EGETKEY(SEAL_KEY) for secret migration/sealing
  * of files.
  *
@@ -275,10 +268,14 @@
 
 typedef bool (*mr_enclave_check_t)(PAL_HANDLE, sgx_measurement_t*, struct pal_enclave_state*);
 
-/*
+/*!
+ * \brief Verify the remote enclave during SGX local attestation.
+ *
+ * Verifies that the MR_ENCLAVE of the remote enclave is the same as ours (all Graphene enclaves
+ * with the same configuration have the same MR_ENCLAVE), and that the signer of the SGX report is
+ * the owner of the newly established session key.
  * _DkStreamReportRequest, _DkStreamReportRespond:
  * Request and respond a local report on an RPC stream
->>>>>>> 15a337ee
  *
  * \param  session key  Newly established session key between this enclave and remote enclave.
  * \param  mr_enclave   MR_ENCLAVE of the remote enclave received in its SGX report.
