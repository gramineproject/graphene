--- conflicted
+++ resolved
@@ -566,17 +566,6 @@
     
     if (strcmp_static(type, URI_TYPE_FILE) && strcmp_static(type, URI_TYPE_DIR))
         return -PAL_ERROR_INVAL;
-<<<<<<< HEAD
-=======
-
-    /* try to do the real open */
-    int fd = ocall_open(uri, 0, 0);
-    if (IS_ERR(fd))
-        return unix_to_pal_error(ERRNO(fd));
-
-    struct stat stat_buf;
-    int ret = ocall_fstat(fd, &stat_buf);
->>>>>>> 1fdc863e
 
     int ret = ocall_stat(uri, &stat_buf);
     /* if it failed, return the right error code */
@@ -603,7 +592,6 @@
         ret = 0;
 
 out:
-    ocall_close(fd);
     return ret;
 }
 
