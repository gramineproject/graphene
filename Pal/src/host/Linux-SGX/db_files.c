/* -*- mode:c; c-file-style:"k&r"; c-basic-offset: 4; tab-width:4; indent-tabs-mode:nil; mode:auto-fill; fill-column:78; -*- */
/* vim: set ts=4 sw=4 et tw=78 fo=cqt wm=0: */

/* Copyright (C) 2014 Stony Brook University
   This file is part of Graphene Library OS.

   Graphene Library OS is free software: you can redistribute it and/or
   modify it under the terms of the GNU Lesser General Public License
   as published by the Free Software Foundation, either version 3 of the
   License, or (at your option) any later version.

   Graphene Library OS is distributed in the hope that it will be useful,
   but WITHOUT ANY WARRANTY; without even the implied warranty of
   MERCHANTABILITY or FITNESS FOR A PARTICULAR PURPOSE.  See the
   GNU Lesser General Public License for more details.

   You should have received a copy of the GNU Lesser General Public License
   along with this program.  If not, see <http://www.gnu.org/licenses/>.  */

/*
 * db_files.c
 *
 * This file contains operands to handle streams with URIs that start with
 * "file:" or "dir:".
 */

#include "pal_defs.h"
#include "pal_linux_defs.h"
#include "pal.h"
#include "pal_internal.h"
#include "pal_linux.h"
#include "pal_debug.h"
#include "pal_error.h"
#include "api.h"

#include <linux/types.h>
typedef __kernel_pid_t pid_t;
#undef __GLIBC__
#include <linux/stat.h>
#include <linux/fs.h>
#include <asm/stat.h>
#include <asm/fcntl.h>

#include "enclave_pages.h"

/* 'open' operation for file streams */
static int file_open (PAL_HANDLE * handle, const char * type, const char * uri,
                      int access, int share, int create, int options)
{
    /* try to do the real open */
    int fd = ocall_open(uri, access|create|options, share);

    if (fd < 0)
        return fd;

    /* if try_create_path succeeded, prepare for the file handle */
    int len = strlen(uri);
    PAL_HANDLE hdl = malloc(HANDLE_SIZE(file) + len + 1);
    SET_HANDLE_TYPE(hdl, file);
    HANDLE_HDR(hdl)->flags |= RFD(0)|WFD(0)|WRITEABLE(0);
    hdl->file.fd = fd;
    hdl->file.append = 0;
    hdl->file.pass = 0;
    char * path = (void *) hdl + HANDLE_SIZE(file);
    get_norm_path(uri, path, 0, len + 1);
    hdl->file.realpath = (PAL_STR) path;

    sgx_stub_t * stubs;
    uint64_t total;
    int ret = load_trusted_file(hdl, &stubs, &total, create);
    if (ret < 0) {
        SGX_DBG(DBG_E, "Accessing file:%s is denied. (%s) "
                "This file is not trusted or allowed.\n", hdl->file.realpath,
                PAL_STRERROR(-ret));
        free(hdl);
        return -PAL_ERROR_DENIED;
    }

    hdl->file.stubs = (PAL_PTR) stubs;
    hdl->file.total = total;
    *handle = hdl;
    return 0;
}

/* A common helper function for map/read that both copies the file contents
 * into an in-enclave buffer, and hashes/checks the contents.  If needed,
 * regions at both ends are copied into a scratch buffer to avoid a TOCTTOU
 * race.
 * 
 * * Note that it must be done this way to avoid the following TOCTTOU race
 * * condition with the untrusted runtime system (URTS):
 *       *  URTS: put good contents in buffer
 *       *  Enclave: buffer check passes
 *       *  URTS: put bad contents in buffer
 *       *  Enclave: copies in bad buffer contents
 * 
 * * As an optimization, we try to do verification in place, as no enclave code should
 *   use this buffer before we return.  But there are some subtle interactions
 *   at the edges of a region with ELF loading.  Namely, the ELF loader will
 *   want to map several file chunks that are not aligned to TRUSTED_STUB_SIZE
 *   next to each other, sometimes overlapping.  There is probably room to
 *   improve load time with more smarts around ELF loading, but for now, just
 *   make things work.
 *
 * handle is the PAL handle for the file
 * umem is the untrusted file mapping (should already be set up by the caller)
 * umap_start and umap_end are the offset _within the file_ of umap.  Both
 *    should be aligned to the file checking chunk size (TRUSTED_STUB_SIZE)
 * offset is the offset within the file requested by the caller (read/mmap)
 *   umap_start should be the same value, but aligned down.
 * buffer is the destination of the copy; should be in trusted enclave memory
 * end is the last byte within the buffer, as an offset of the file
 */

static int __file_copy_and_check(PAL_HANDLE handle, void *umem, uint64_t umap_start,
                                 uint64_t umap_end, uint64_t offset, void *buffer,
                                 uint64_t end) {

    uint64_t verify_size = umap_end - umap_start;
    uint64_t verify_offset = umap_start;
    uint64_t umap_offset = offset - umap_start;
    void *buf_ptr = buffer;
    int check_start = 0, check_end = 0; // Do we need to do a special case
                                        // for verifying the first or last chunk?
    void * scratch_buffer = NULL; // Enclave memory
    int ret = 0;
    sgx_stub_t * stubs = (sgx_stub_t *) handle->file.stubs;
    uint64_t total = handle->file.total;
    int end_of_file = 0;
    
    /* This function should only be called if stubs exist */
    assert(stubs);

    if (umap_end == ALLOC_ALIGNUP(total)) end_of_file = 1;
    
    /* Here, we need to copy the data into a trusted buffer to hash it
     * first, lest we have a similar TOCTTOU issue to file_map.  As an
     * optimization, try to use the buffer for STUB-sized chunks.
     */
    
    // Figure out in one spot if we will need the scratch buffer
    if (umap_start != offset) check_start = 1;
    // Don't bother checking the end separately if there is only one chunk.
    if (umap_end != end &&
        umap_end > umap_start + TRUSTED_STUB_SIZE)
        check_end = 1;
    if (check_start || check_end) {
        scratch_buffer = get_reserved_pages(NULL, TRUSTED_STUB_SIZE);
        if (!scratch_buffer) {
            ret = -PAL_ERROR_NOMEM;
            goto out; 
        }
    }
    
    // Case 1: See if we need to verify the first chunk separately
    if (check_start) {
        // The first bytes should come from umem (offset-map_start).  This
        // should be less than TRUSTED_STUB_SIZE.  We need to make sure that
        // the bytes that are actually returned are _identical_ to the ones verified.
        uint64_t first_bytes = offset - umap_start;
        uint64_t remainder = TRUSTED_STUB_SIZE - first_bytes;
        // Handle the case where the entire trusted map is smaller than the
        // whole chunk - i.e., we need to copy some data from the end too
        uint64_t end_bytes = 0, mid_bytes = 0;
        if (end < total && end < umap_start + TRUSTED_STUB_SIZE) {
            remainder = end - umap_start - first_bytes;
            mid_bytes = remainder + first_bytes;
            end_bytes = TRUSTED_STUB_SIZE - mid_bytes;
            if (end_of_file) end_bytes = umap_end - mid_bytes;
        }
        SGX_DBG(DBG_M, "__file_copy_and_check: case 1: offset is %llx, end is %llx, umap_start is %llx, umap_end is %llx, first_bytes is %llx, total is %llx (%llx), end_bytes are %llx, mid_bytes %llx, remainder is %llx\n", offset, end, umap_start, umap_end, first_bytes, total, total-umap_start, end_bytes, mid_bytes, remainder);
        assert(first_bytes < TRUSTED_STUB_SIZE);
        memcpy(scratch_buffer, umem, first_bytes);
        memcpy(scratch_buffer + first_bytes, buffer, remainder);
        if (end_bytes)
            memcpy(scratch_buffer + mid_bytes, umem + mid_bytes, end_bytes);
        ret = verify_trusted_file(handle->file.realpath, scratch_buffer,
                                  umap_start, TRUSTED_STUB_SIZE,
                                  stubs, total);
        if (ret) {
            SGX_DBG(DBG_E, "__file_copy_and_check - verify trusted (case 1) returned %d\n", ret);
            goto out_unmap_scratch;
        }
        verify_size -= TRUSTED_STUB_SIZE;
        verify_offset += TRUSTED_STUB_SIZE;
        // Account for the offset into mem
        buf_ptr += (TRUSTED_STUB_SIZE - umap_offset);
    }
    
    // Case 2: Check last chunk, if needed
    if (check_end) {
        // Copy the contents into the scratch buffer
        uint64_t delta = umap_end & (TRUSTED_STUB_SIZE - 1) ? : TRUSTED_STUB_SIZE;
        uint64_t end_offset = umap_end - delta;
        uint64_t end_copy_size = TRUSTED_STUB_SIZE; // Still copy a whole chunk
        // Add the offset to the umem ptr, adjusting for the overall
        // offset of the mapping
        void *end_ptr = umem + (end_offset - umap_start);
        
        // end_offset should be aligned now, just leaaving the last
        // sub-chunk
        assert(end_offset == 0 || (end_offset & ~(TRUSTED_STUB_SIZE-1)));
        
        if (end_of_file) {
            // If EOF, just copy the end
            end_copy_size = delta;
        }
        
        SGX_DBG(DBG_M, "__file_copy_and_check - scratch memcpy (end) - %p %p (..%p), end_copy_size is %llu, end_offset %x, eof? %d\n", scratch_buffer, end_ptr, end_ptr + end_copy_size, end_copy_size, end_offset, end_of_file);
        SGX_DBG(DBG_M, "__file_copy_and_check - scratch memcpy (end) - end is %llx, delta is %llx, umem is %p umap_start is %llx\n", end, delta, umem, umap_start);
        // Get the first n bytes from the main buffer, and the rest from umem,
        // so that we are cretain we hash and check precisely the same
        // contents
        uint64_t buffer_end = end - offset;
        uint64_t buffer_offset = (end & ~(TRUSTED_STUB_SIZE - 1)) - offset;
        uint64_t first_bytes = buffer_end - buffer_offset;
        uint64_t remainder = end_copy_size - first_bytes;
        SGX_DBG(DBG_M, "__file_copy_and_check - first bytes are %llu, remainder %llu, buffer end is %llx, buffer offset is %llx, offset is %llx\n", first_bytes, remainder, buffer_end, buffer_offset, offset);
        SGX_DBG(DBG_M, "__file_copy_and_check - first bytes are (buf 1)  %llx, (buf 2) %llx\n", *((uint64_t *) end_ptr), *((uint64_t *) (((char *) buffer) + buffer_offset)));
        assert(buffer_end != 0 || buffer_offset != 0);
        assert(first_bytes < TRUSTED_STUB_SIZE);
        //memcpy(scratch_buffer, end_ptr, end_copy_size);
        memcpy(scratch_buffer, buffer+buffer_offset, first_bytes);
        memcpy(scratch_buffer + first_bytes, end_ptr + first_bytes, remainder);

        ret = verify_trusted_file(handle->file.realpath, scratch_buffer,
                                  end_offset, end_copy_size,
                                  stubs, total);
        if (ret) {
            SGX_DBG(DBG_E, "__file_copy_and_check - verify trusted (case 2) returned %d\n", ret);
            goto out_unmap_scratch;
        }
        verify_size -= end_copy_size;
    }
    
    if (verify_size) {
        ret = verify_trusted_file(handle->file.realpath, umem,
                                  umap_start, umap_end - umap_start,
                                  stubs, total);
        
        if (ret) {
            SGX_DBG(DBG_E, "__file_copy_and_check - verify trusted returned %d (case 3)\n", ret);
            goto out_unmap_scratch;
        }
    }

out_unmap_scratch:
    if (scratch_buffer) {
        SGX_DBG(DBG_M, "*** __file_copy_and_check: freeing scratch buffer %p ***\n", scratch_buffer);
        free_pages(scratch_buffer, TRUSTED_STUB_SIZE);
    }
out:
    return ret;
}

/* 'read' operation for file streams. */
static int64_t file_read (PAL_HANDLE handle, uint64_t offset, uint64_t count,
                      void * buffer)
{
    sgx_stub_t * stubs = (sgx_stub_t *) handle->file.stubs;
    unsigned int total = handle->file.total;
    int ret;
    
    if (offset >= total)
        return 0;

    uint64_t end = (offset + count > total) ? total : offset + count;
    uint64_t map_start, map_end;

    if (stubs) {
        map_start = offset & ~(TRUSTED_STUB_SIZE - 1);
        map_end = (end + TRUSTED_STUB_SIZE - 1) & ~(TRUSTED_STUB_SIZE - 1);
        /* Don't go past the end of file with the stub map either */
        if (map_end > total) 
            map_end = ALLOC_ALIGNUP(total);
    } else {
        map_start = ALLOC_ALIGNDOWN(offset);
        map_end = ALLOC_ALIGNUP(end);
    }

    void * umem;
    ret = ocall_map_untrusted(handle->file.fd, map_start,
                              map_end - map_start, PROT_READ, &umem);
    if (ret < 0)
        return -PAL_ERROR_DENIED;

    /* Go ahead and do the copy */
    memcpy(buffer, umem + offset - map_start, end - offset);
    
    if (stubs) {
        /* XXX: It would be good to assert that the buffer is actually in 
         * enclave memory, or else we either have an error or a pointless
         * check */
        ret = __file_copy_and_check(handle, umem, map_start,
                                    map_end, offset, buffer, end);
        if (ret) goto out;
    } 

    // Success
    ret = end - offset;
out:
    ocall_unmap_untrusted(umem, map_end - map_start);
    return ret;
}

/* 'write' operation for file streams. */
static int64_t file_write(PAL_HANDLE handle, uint64_t offset, uint64_t count,
                          const void * buffer)
{
    uint64_t map_start = ALLOC_ALIGNDOWN(offset);
    uint64_t map_end = ALLOC_ALIGNUP(offset + count);
    void * umem;
    int ret;

    ret = ocall_map_untrusted(handle->file.fd, map_start,
                              map_end - map_start, PROT_WRITE, &umem);
    if (ret < 0) {
        return -PAL_ERROR_DENIED;
    }

    if (offset + count > handle->file.total) {
        ocall_ftruncate(handle->file.fd, offset + count);
        handle->file.total = offset + count;
    }

    memcpy(umem + offset - map_start, buffer, count);

    ocall_unmap_untrusted(umem, map_end - map_start);
    return count;
}

/* 'close' operation for file streams. In this case, it will only
   close the file withou deleting it. */
static int file_close (PAL_HANDLE handle)
{
    int fd = handle->file.fd;
    ocall_close(fd);

    if (handle->file.realpath &&
        handle->file.realpath != (void *) handle + HANDLE_SIZE(file))
        free((void *) handle->file.realpath);

    return 0;
}

/* 'delete' operation for file streams. It will actually delete
   the file if we can successfully close it. */
static int file_delete (PAL_HANDLE handle, int access)
{
    if (access)
        return -PAL_ERROR_INVAL;

    return ocall_delete(handle->file.realpath);
}

/* 'map' operation for file stream. 
 * 
 * For SGX, we need to do a little more work.  Part of the complexity comes in
 * for doing both memory management and verification.
 * 
 * At a high level, the code works like this:
 * 
 * First, we do a mapping of the file contents in untrusted memory. In some
 * cases, where we allow the file but don't care about its integrity or
 * confidentiality, this is good enough and we return.  
 * 
 * Second, allocate the desired range (if specified by *addr)
 * in trusted memory.  
 * 
 * Third, we have to copy the file contents into trusted memory in chunks of
 * size TRUSTED_STUB_SIZE, as this is the granularity of the measurement.  We then
 * hash and check the contents. We use a helper function __file_copy_and_check
 * to do the copying and deal with unaligned starts and ends.
 * 
 * Finally, if verification passes, unmap the untrusted copy of the file.
 * 
 */
static int file_map (PAL_HANDLE handle, void ** addr, int prot,
                     uint64_t offset, uint64_t size)
{
    sgx_stub_t * stubs = (sgx_stub_t *) handle->file.stubs;
<<<<<<< HEAD
    unsigned int total = handle->file.total;
    void * mem = *addr; // Enclave map addr
    void * umem; // urts map addr
    int ret = 0; 
    int uprot; // Permission requested on untrusted mapping
    uint64_t umap_start, umap_end, umap_size; // Boundaries for untrusted
                                              // mapping
    uint64_t umap_offset = 0; //offset into umap padding
    int umap_suffices = 0;
    
    /* Catch unsupported permissions early */
=======
    uint64_t total = handle->file.total;
    void * mem = *addr;
    void * umem;
    int ret;

    /*
     * If the file is listed in the manifest as an "allowed" file,
     * we allow mapping the file outside the enclave, if the library OS
     * does not request a specific address.
     */
    if (!mem && !stubs && !(prot & PAL_PROT_WRITECOPY)) {
        ret = ocall_map_untrusted(handle->file.fd, offset, size,
                                  HOST_PROT(prot), &mem);
        if (!ret)
            *addr = mem;
        return ret;
    }

>>>>>>> 68c994d4
    if (!(prot & PAL_PROT_WRITECOPY) && (prot & PAL_PROT_WRITE)) {
        SGX_DBG(DBG_E, "file_map does not currently support writeable pass-through mappings on SGX.  You may add the PAL_PROT_WRITECOPY (MAP_PRIVATE) flag to your file mapping to keep the writes inside the enclave but they won't be reflected outside of the enclave.\n");
        return -PAL_ERROR_DENIED;
    }

<<<<<<< HEAD
    /* We need to be careful not to go past the end of the file */
    uint64_t end = offset + size;
    if (end > total) 
        end = total;
=======
    uint64_t end = (offset + size > total) ? total : offset + size;
    uint64_t map_start, map_end;
>>>>>>> 68c994d4

    SGX_DBG(DBG_M, "*** file_map: requested offset %llx, size %llu, end is %llx, total %llx ***\n", offset, size, end, total);
    
    /* Set up the untrusted mapping */
    if (!stubs && !(prot & PAL_PROT_WRITECOPY)) {
        /* This is the case where an untrusted map suffices.  
         * 
         * XXX: Review this policy and/or document flag choice more.
         */
        umap_suffices = 1;
        umem = *addr;
        uprot = HOST_PROT(prot);
        umap_start = offset;
        umap_size = size;
    } else {
        umem = NULL;
        uprot = PROT_READ;
        /* If we have a merkle tree cached, use it.  This means mapping in
         * merkle-node-sized chunks.
         * 
         * DEP XXX: Document cases where a trusted file wouldn't have stubs, and
         * why it is ok not to verify them.  For a trusted file I can't see
         * how this is secure if stub caching is disabled; I think you would
         * have to rebuild on every map operation, which this code is not
         * doing.
         */
        if (stubs) {
            /* DEP 11/24/17: If stubs are set, we verify in larger chunks.
             * Here the umap_start and umap_offset can be different, as we
             * round to a larger size.
             */
            umap_start = offset & ~(TRUSTED_STUB_SIZE - 1);
            umap_offset = offset - umap_start;
            umap_end = (end + TRUSTED_STUB_SIZE - 1) & ~(TRUSTED_STUB_SIZE - 1);
            /* Don't go past the end of file with the stub map either */
            if (umap_end > total) {
                umap_end = ALLOC_ALIGNUP(total);
            }
            SGX_DBG(DBG_M, "file_map: umap_end %p, end %p, umap_start %p, TRUSTED_STUB_SIZE %d\n", umap_end, end, umap_start,
                    TRUSTED_STUB_SIZE);
        } else {
            umap_start = ALLOC_ALIGNDOWN(offset);
            umap_end = ALLOC_ALIGNUP(end);
        }
        umap_size = umap_end - umap_start;
    }

    ret = ocall_map_untrusted(handle->file.fd, umap_start, umap_size,
                              uprot, &umem);
    if (ret)
        return ret;

    SGX_DBG(DBG_M, "*** file_map: umem is at %p, starts %p, ends %p (%p), umap_size 0x%llx ***\n", umem, umap_start,
            umap_end, umem + umap_size, umap_size);

    /* Stop early if an untrusted map suffices and the mapping was successful*/
    if (umap_suffices) {
        SGX_DBG(DBG_M, "*** file_map: umem suffices ***\n");
        *addr = umem;
        return 0;
    }

    /* Try to allocate the desired address range from enclave memory 
     * 
     * The memory will always allocated with flag MAP_PRIVATE
     * and MAP_FILE 
     */
    SGX_DBG(DBG_M, "file_map: *addr is %p\n", *addr);    
  

    SGX_DBG(DBG_M, "*** file_map: requesting %p, %d ***\n", mem, size);
    mem = get_reserved_pages(mem, size);
    if (!mem) {
        ret = -PAL_ERROR_NOMEM;
        goto out; 
    }
    
    /* Step three: copy the contents into the enclave buffer.  Initially,
     * let's just copy into the buffer we want to return; we will popuulate
     * the scratch buffer later, if needed.
     * 
     * Use the smaller of the two buffer sizes as the copy size.
     */
    uint64_t copy_size = size;
    if (copy_size > umap_size)
        copy_size = umap_size;
    SGX_DBG(DBG_M, "file_map - memcpy - from (%p + offset %lld = %p), copy size is %llu\n", umem, umap_offset,
            umem + umap_offset, copy_size);
    memcpy(mem, umem + umap_offset, copy_size);

    /* Step four: verify the contents.*/
    if (stubs) {

        ret = __file_copy_and_check(handle, umem, umap_start, umap_end, offset, mem, end);
        if (ret) goto out_unmap;
    }
    
    /* Allocation and verification was successful.  Set *addr */
    *addr = mem;
    SGX_DBG(DBG_M, "*** file_map: done ok - setting addr to %p ***\n", mem);

out_unmap:
    if (ret) 
        free_pages(mem, size);
out:
    /* Unmap untrusted memory */
    ocall_unmap_untrusted(umem, umap_size);
    SGX_DBG(DBG_M, "file_map - finally returning %d\n", ret);
    return ret;
}
    
/* 'setlength' operation for file stream. */
static int64_t file_setlength (PAL_HANDLE handle, uint64_t length)
{
    int ret = ocall_ftruncate(handle->file.fd, length);
    if (ret < 0)
        return ret;
    handle->file.total = length;
    return (int64_t) length;
}

/* 'flush' operation for file stream. */
static int file_flush (PAL_HANDLE handle)
{
    ocall_fsync(handle->file.fd);
    return 0;
}

static inline int file_stat_type (struct stat * stat)
{
    if (S_ISREG(stat->st_mode))
        return pal_type_file;
    if (S_ISDIR(stat->st_mode))
        return pal_type_dir;
    if (S_ISCHR(stat->st_mode))
        return pal_type_dev;
    if (S_ISFIFO(stat->st_mode))
        return pal_type_pipe;
    if (S_ISSOCK(stat->st_mode))
        return pal_type_dev;

    return 0;
}

/* copy attr content from POSIX stat struct to PAL_STREAM_ATTR */
static inline void
file_attrcopy (PAL_STREAM_ATTR * attr, struct stat * stat)
{
    attr->handle_type = file_stat_type(stat);
    attr->disconnected = PAL_FALSE;
    attr->nonblocking  = PAL_FALSE;
    attr->readable     = stataccess(stat, ACCESS_R);
    attr->writeable    = stataccess(stat, ACCESS_W);
    attr->runnable     = stataccess(stat, ACCESS_X);
    attr->share_flags  = stat->st_mode;
    attr->pending_size = stat->st_size;

}

/* 'attrquery' operation for file streams */
static int file_attrquery (const char * type, const char * uri,
                           PAL_STREAM_ATTR * attr)
{
    /* try to do the real open */
    int fd = ocall_open(uri, 0, 0);
    if (fd < 0)
        return fd;

    struct stat stat_buf;
    int ret = ocall_fstat(fd, &stat_buf);
    ocall_close(fd);

    /* if it failed, return the right error code */
    if (ret < 0)
        return ret;

    file_attrcopy(attr, &stat_buf);
    return 0;
}

/* 'attrquerybyhdl' operation for file streams */
static int file_attrquerybyhdl (PAL_HANDLE handle,
                                PAL_STREAM_ATTR * attr)
{
    int fd = handle->file.fd;
    struct stat stat_buf;

    int ret = ocall_fstat(fd, &stat_buf);
    if (ret < 0)
        return ret;

    file_attrcopy(attr, &stat_buf);
    return 0;
}

static int file_attrsetbyhdl (PAL_HANDLE handle,
                              PAL_STREAM_ATTR * attr)
{
    int fd = handle->file.fd;
    int ret = ocall_fchmod(fd, attr->share_flags | 0600);
    if (ret < 0)
        return ret;

    return 0;
}

static int file_rename (PAL_HANDLE handle, const char * type,
                        const char * uri)
{
    int ret = ocall_rename(handle->file.realpath, uri);
    if (ret < 0)
        return ret;

    /* TODO: old realpath memory is potentially leaked here, and need
     * to check for strdup memory allocation failure. */
    handle->file.realpath = strdup(uri);
    return 0;
}

static int file_getname (PAL_HANDLE handle, char * buffer, int count)
{
    if (!handle->file.realpath)
        return 0;

    int len = strlen(handle->file.realpath);
    char * tmp = strcpy_static(buffer, "file:", count);

    if (!tmp || buffer + count < tmp + len + 1)
        return -PAL_ERROR_TOOLONG;

    memcpy(tmp, handle->file.realpath, len + 1);
    return tmp + len - buffer;
}

const char * file_getrealpath (PAL_HANDLE handle)
{
    return handle->file.realpath;
}

struct handle_ops file_ops = {
        .getname            = &file_getname,
        .getrealpath        = &file_getrealpath,
        .open               = &file_open,
        .read               = &file_read,
        .write              = &file_write,
        .close              = &file_close,
        .delete             = &file_delete,
        .map                = &file_map,
        .setlength          = &file_setlength,
        .flush              = &file_flush,
        .attrquery          = &file_attrquery,
        .attrquerybyhdl     = &file_attrquerybyhdl,
        .attrsetbyhdl       = &file_attrsetbyhdl,
        .rename             = &file_rename,
    };

/* 'open' operation for directory stream. Directory stream does not have a
   specific type prefix, its URI looks the same file streams, plus it
   ended with slashes. dir_open will be called by file_open. */
static int dir_open (PAL_HANDLE * handle, const char * type, const char * uri,
                     int access, int share, int create, int options)
{
    int ret;

    if (create & PAL_CREAT_TRY) {
        ret = ocall_mkdir(uri, share);
        if (ret == -PAL_ERROR_STREAMEXIST && (create & PAL_CREAT_ALWAYS))
            return ret;
    }

    ret = ocall_open(uri, O_DIRECTORY|options, 0);
    if (ret < 0)
        return ret;

    int len = strlen(uri);
    PAL_HANDLE hdl = malloc(HANDLE_SIZE(dir) + len + 1);
    SET_HANDLE_TYPE(hdl, dir);
    HANDLE_HDR(hdl)->flags |= RFD(0);
    hdl->dir.fd = ret;
    char * path = (void *) hdl + HANDLE_SIZE(dir);
    memcpy(path, uri, len + 1);
    hdl->dir.realpath = (PAL_STR) path;
    hdl->dir.buf = (PAL_PTR) NULL;
    hdl->dir.ptr = (PAL_PTR) NULL;
    hdl->dir.end = (PAL_PTR) NULL;
    hdl->dir.endofstream = PAL_FALSE;
    *handle = hdl;
    return 0;
}

#define DIRBUF_SIZE     1024

/* 'read' operation for directory stream. Directory stream will not
   need a 'write' operat4on. */
static int64_t dir_read (PAL_HANDLE handle, uint64_t offset, uint64_t count,
                         void * buf)
{
    void * dent_buf = (void *) handle->dir.buf ? : __alloca(DIRBUF_SIZE);
    void * ptr = (void *) handle->dir.ptr;
    void * end = (void *) handle->dir.end;
    int bytes = 0;

    if (ptr && ptr < end)
        goto output;

    do {
        if (handle->dir.endofstream)
            break;

        int size = ocall_getdents(handle->dir.fd, dent_buf, DIRBUF_SIZE);

        if (size < 0)
            return size;

        if (size == 0) {
            handle->dir.endofstream = PAL_TRUE;
            break;
        }

        ptr = dent_buf;
        end = dent_buf + size;

output:
        while (ptr < end) {
            struct linux_dirent64 * d = (struct linux_dirent64 *) ptr;

            if (d->d_name[0] == '.' &&
                (!d->d_name[1] || d->d_name[1] == '.'))
                goto next;

            bool isdir = (d->d_type == DT_DIR);
            int len = strlen(d->d_name);
            if (len + (isdir ? 2 : 1) > count)
                break;

            memcpy(buf, d->d_name, len);
            if (isdir)
                ((char *) buf)[len++] = '/';
            ((char *) buf)[len++] = '\0';

            bytes += len;
            buf += len;
            count -= len;
next:
            ptr += d->d_reclen;
        }
    } while (ptr == end);

    if (ptr < end) {
        if (!handle->dir.buf)
            handle->dir.buf = (PAL_PTR) malloc(DIRBUF_SIZE);

        if ((void *) handle->dir.buf != ptr) {
            memmove((void *) handle->dir.buf, ptr, end - ptr);
            end = (void *) handle->dir.buf + (end - ptr);
            ptr = (void *) handle->dir.buf;
        }

        if (!bytes)
            return -PAL_ERROR_OVERFLOW;
    }

    return bytes ? : -PAL_ERROR_ENDOFSTREAM;
}

/* 'close' operation of directory streams */
static int dir_close (PAL_HANDLE handle)
{
    int fd = handle->dir.fd;

    ocall_close(fd);

    if (handle->dir.buf) {
        free((void *) handle->dir.buf);
        handle->dir.buf = handle->dir.ptr = handle->dir.end = (PAL_PTR) NULL;
    }

    if (handle->dir.realpath &&
        handle->dir.realpath != (void *) handle + HANDLE_SIZE(dir))
        free((void *) handle->dir.realpath);

    return 0;
}

/* 'delete' operation of directoy streams */
static int dir_delete (PAL_HANDLE handle, int access)
{
    if (access)
        return -PAL_ERROR_INVAL;

    int ret = dir_close(handle);
    if (ret < 0)
        return ret;

    return ocall_delete(handle->dir.realpath);
}

static int dir_rename (PAL_HANDLE handle, const char * type,
                       const char * uri)
{
    int ret = ocall_rename(handle->dir.realpath, uri);
    if (ret < 0)
        return ret;

    /* TODO: old realpath memory is potentially leaked here, and need
     * to check for strdup memory allocation failure. */
    handle->dir.realpath = strdup(uri);
    return 0;
}

static int dir_getname (PAL_HANDLE handle, char * buffer, int count)
{
    if (!handle->dir.realpath)
        return 0;

    int len = strlen(handle->dir.realpath);
    char * tmp = strcpy_static(buffer, "dir:", count);

    if (!tmp || buffer + count < tmp + len + 1)
        return -PAL_ERROR_TOOLONG;

    memcpy(tmp, handle->dir.realpath, len + 1);
    return tmp + len - buffer;

    if (len + 6 >= count)
        return -PAL_ERROR_TOOLONG;
}

static const char * dir_getrealpath (PAL_HANDLE handle)
{
    return handle->dir.realpath;
}

struct handle_ops dir_ops = {
        .getname            = &dir_getname,
        .getrealpath        = &dir_getrealpath,
        .open               = &dir_open,
        .read               = &dir_read,
        .close              = &dir_close,
        .delete             = &dir_delete,
        .attrquery          = &file_attrquery,
        .attrquerybyhdl     = &file_attrquerybyhdl,
        .attrsetbyhdl       = &file_attrsetbyhdl,
        .rename             = &dir_rename,
    };<|MERGE_RESOLUTION|>--- conflicted
+++ resolved
@@ -82,20 +82,21 @@
     return 0;
 }
 
-/* A common helper function for map/read that both copies the file contents
+/*
+ * A common helper function for map/read that both copies the file contents
  * into an in-enclave buffer, and hashes/checks the contents.  If needed,
  * regions at both ends are copied into a scratch buffer to avoid a TOCTTOU
  * race.
- * 
+ *
  * * Note that it must be done this way to avoid the following TOCTTOU race
  * * condition with the untrusted runtime system (URTS):
  *       *  URTS: put good contents in buffer
  *       *  Enclave: buffer check passes
  *       *  URTS: put bad contents in buffer
  *       *  Enclave: copies in bad buffer contents
- * 
- * * As an optimization, we try to do verification in place, as no enclave code should
- *   use this buffer before we return.  But there are some subtle interactions
+ *
+ * * For optimization, we verify the memory in place, as the application code
+ *   should not use the memory before return.  There can be subtle interactions
  *   at the edges of a region with ELF loading.  Namely, the ELF loader will
  *   want to map several file chunks that are not aligned to TRUSTED_STUB_SIZE
  *   next to each other, sometimes overlapping.  There is probably room to
@@ -112,9 +113,11 @@
  * end is the last byte within the buffer, as an offset of the file
  */
 
-static int __file_copy_and_check(PAL_HANDLE handle, void *umem, uint64_t umap_start,
-                                 uint64_t umap_end, uint64_t offset, void *buffer,
-                                 uint64_t end) {
+static int
+__file_copy_and_check(PAL_HANDLE handle, void *umem, uint64_t umap_start,
+                      uint64_t umap_end, uint64_t offset, void *buffer,
+                      uint64_t end)
+{
 
     uint64_t verify_size = umap_end - umap_start;
     uint64_t verify_offset = umap_start;
@@ -127,17 +130,17 @@
     sgx_stub_t * stubs = (sgx_stub_t *) handle->file.stubs;
     uint64_t total = handle->file.total;
     int end_of_file = 0;
-    
+
     /* This function should only be called if stubs exist */
     assert(stubs);
 
     if (umap_end == ALLOC_ALIGNUP(total)) end_of_file = 1;
-    
+
     /* Here, we need to copy the data into a trusted buffer to hash it
      * first, lest we have a similar TOCTTOU issue to file_map.  As an
      * optimization, try to use the buffer for STUB-sized chunks.
      */
-    
+
     // Figure out in one spot if we will need the scratch buffer
     if (umap_start != offset) check_start = 1;
     // Don't bother checking the end separately if there is only one chunk.
@@ -151,7 +154,7 @@
             goto out; 
         }
     }
-    
+
     // Case 1: See if we need to verify the first chunk separately
     if (check_start) {
         // The first bytes should come from umem (offset-map_start).  This
@@ -186,7 +189,7 @@
         // Account for the offset into mem
         buf_ptr += (TRUSTED_STUB_SIZE - umap_offset);
     }
-    
+
     // Case 2: Check last chunk, if needed
     if (check_end) {
         // Copy the contents into the scratch buffer
@@ -196,16 +199,16 @@
         // Add the offset to the umem ptr, adjusting for the overall
         // offset of the mapping
         void *end_ptr = umem + (end_offset - umap_start);
-        
+
         // end_offset should be aligned now, just leaaving the last
         // sub-chunk
         assert(end_offset == 0 || (end_offset & ~(TRUSTED_STUB_SIZE-1)));
-        
+
         if (end_of_file) {
             // If EOF, just copy the end
             end_copy_size = delta;
         }
-        
+
         SGX_DBG(DBG_M, "__file_copy_and_check - scratch memcpy (end) - %p %p (..%p), end_copy_size is %llu, end_offset %x, eof? %d\n", scratch_buffer, end_ptr, end_ptr + end_copy_size, end_copy_size, end_offset, end_of_file);
         SGX_DBG(DBG_M, "__file_copy_and_check - scratch memcpy (end) - end is %llx, delta is %llx, umem is %p umap_start is %llx\n", end, delta, umem, umap_start);
         // Get the first n bytes from the main buffer, and the rest from umem,
@@ -232,12 +235,12 @@
         }
         verify_size -= end_copy_size;
     }
-    
+
     if (verify_size) {
         ret = verify_trusted_file(handle->file.realpath, umem,
                                   umap_start, umap_end - umap_start,
                                   stubs, total);
-        
+
         if (ret) {
             SGX_DBG(DBG_E, "__file_copy_and_check - verify trusted returned %d (case 3)\n", ret);
             goto out_unmap_scratch;
@@ -260,7 +263,7 @@
     sgx_stub_t * stubs = (sgx_stub_t *) handle->file.stubs;
     unsigned int total = handle->file.total;
     int ret;
-    
+
     if (offset >= total)
         return 0;
 
@@ -271,7 +274,7 @@
         map_start = offset & ~(TRUSTED_STUB_SIZE - 1);
         map_end = (end + TRUSTED_STUB_SIZE - 1) & ~(TRUSTED_STUB_SIZE - 1);
         /* Don't go past the end of file with the stub map either */
-        if (map_end > total) 
+        if (map_end > total)
             map_end = ALLOC_ALIGNUP(total);
     } else {
         map_start = ALLOC_ALIGNDOWN(offset);
@@ -286,9 +289,9 @@
 
     /* Go ahead and do the copy */
     memcpy(buffer, umem + offset - map_start, end - offset);
-    
+
     if (stubs) {
-        /* XXX: It would be good to assert that the buffer is actually in 
+        /* XXX: It would be good to assert that the buffer is actually in
          * enclave memory, or else we either have an error or a pointless
          * check */
         ret = __file_copy_and_check(handle, umem, map_start,
@@ -379,55 +382,26 @@
                      uint64_t offset, uint64_t size)
 {
     sgx_stub_t * stubs = (sgx_stub_t *) handle->file.stubs;
-<<<<<<< HEAD
-    unsigned int total = handle->file.total;
+    uint64_t total = handle->file.total;
     void * mem = *addr; // Enclave map addr
     void * umem; // urts map addr
-    int ret = 0; 
+    int ret = 0;
     int uprot; // Permission requested on untrusted mapping
     uint64_t umap_start, umap_end, umap_size; // Boundaries for untrusted
                                               // mapping
     uint64_t umap_offset = 0; //offset into umap padding
     int umap_suffices = 0;
-    
-    /* Catch unsupported permissions early */
-=======
-    uint64_t total = handle->file.total;
-    void * mem = *addr;
-    void * umem;
-    int ret;
-
-    /*
-     * If the file is listed in the manifest as an "allowed" file,
-     * we allow mapping the file outside the enclave, if the library OS
-     * does not request a specific address.
-     */
-    if (!mem && !stubs && !(prot & PAL_PROT_WRITECOPY)) {
-        ret = ocall_map_untrusted(handle->file.fd, offset, size,
-                                  HOST_PROT(prot), &mem);
-        if (!ret)
-            *addr = mem;
-        return ret;
-    }
-
->>>>>>> 68c994d4
+
     if (!(prot & PAL_PROT_WRITECOPY) && (prot & PAL_PROT_WRITE)) {
         SGX_DBG(DBG_E, "file_map does not currently support writeable pass-through mappings on SGX.  You may add the PAL_PROT_WRITECOPY (MAP_PRIVATE) flag to your file mapping to keep the writes inside the enclave but they won't be reflected outside of the enclave.\n");
         return -PAL_ERROR_DENIED;
     }
 
-<<<<<<< HEAD
-    /* We need to be careful not to go past the end of the file */
-    uint64_t end = offset + size;
-    if (end > total) 
-        end = total;
-=======
     uint64_t end = (offset + size > total) ? total : offset + size;
     uint64_t map_start, map_end;
->>>>>>> 68c994d4
 
     SGX_DBG(DBG_M, "*** file_map: requested offset %llx, size %llu, end is %llx, total %llx ***\n", offset, size, end, total);
-    
+
     /* Set up the untrusted mapping */
     if (!stubs && !(prot & PAL_PROT_WRITECOPY)) {
         /* This is the case where an untrusted map suffices.  
