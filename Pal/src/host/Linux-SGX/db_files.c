--- conflicted
+++ resolved
@@ -316,7 +316,7 @@
 static int file_attrquerybyhdl (PAL_HANDLE handle,
                                 PAL_STREAM_ATTR * attr)
 {
-    int fd = handle->generic.fds[0];
+    int fd = handle->file.fd;
     struct stat stat_buf;
 
     int ret = ocall_fstat(fd, &stat_buf);
@@ -330,13 +330,8 @@
 static int file_attrsetbyhdl (PAL_HANDLE handle,
                               PAL_STREAM_ATTR * attr)
 {
-<<<<<<< HEAD
-    int fd = handle->generic.fds[0];
-    int ret = ocall_fchmod(fd, attr->share_flags);
-=======
-    int fd = HANDLE_HDR(handle)->fds[0];
+    int fd = handle->file.fd;
     int ret = ocall_fchmod(fd, attr->share_flags | 0600);
->>>>>>> f7f07fe5
     if (ret < 0)
         return ret;
 
