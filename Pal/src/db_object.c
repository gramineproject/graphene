/* -*- mode:c; c-file-style:"k&r"; c-basic-offset: 4; tab-width:4; indent-tabs-mode:nil; mode:auto-fill; fill-column:78; -*- */
/* vim: set ts=4 sw=4 et tw=78 fo=cqt wm=0: */

/* Copyright (C) 2014 OSCAR lab, Stony Brook University
   This file is part of Graphene Library OS.

   Graphene Library OS is free software: you can redistribute it and/or
   modify it under the terms of the GNU General Public License
   as published by the Free Software Foundation, either version 3 of the
   License, or (at your option) any later version.

   Graphene Library OS is distributed in the hope that it will be useful,
   but WITHOUT ANY WARRANTY; without even the implied warranty of
   MERCHANTABILITY or FITNESS FOR A PARTICULAR PURPOSE.  See the
   GNU General Public License for more details.

   You should have received a copy of the GNU General Public License
   along with this program.  If not, see <http://www.gnu.org/licenses/>.  */

/*
 * db_object.c
 *
 * This file contains APIs for closing or polling PAL handles.
 */

#include "pal_defs.h"
#include "pal.h"
#include "pal_internal.h"
#include "pal_error.h"
#include "pal_debug.h"
#include "api.h"
#include "atomic.h"

/* Deprecated DkObjectReference. */

int _DkObjectClose (PAL_HANDLE objectHandle)
{
<<<<<<< HEAD
=======
    if (!objectHandle || UNKNOWN_HANDLE(objectHandle))
        return -PAL_ERROR_INVAL;

    if (!atomic_dec_and_test(&HANDLE_HDR(objectHandle)->ref))
        return 0;

>>>>>>> d04f172e
    const struct handle_ops * ops = HANDLE_OPS(objectHandle);
    int ret = 0;

    /* if the operation 'close' is defined, call the function. */
    if (ops && ops->close)
        ret = ops->close(objectHandle);

    if (!ret)
        free(objectHandle);

    return ret;
}

/* PAL call DkObjectClose: Close the given object handle. */
void DkObjectClose (PAL_HANDLE objectHandle)
{
    ENTER_PAL_CALL(DkObjectClose);

    if (!objectHandle || UNKNOWN_HANDLE(objectHandle)) {
        _DkRaiseFailure(PAL_ERROR_INVAL);
        LEAVE_PAL_CALL();
    }

    UNTRACE_HEAP(objectHandle);

    int ret = _DkObjectClose(objectHandle);

    if (ret < 0)
        _DkRaiseFailure(-ret);

    LEAVE_PAL_CALL();
}

/* PAL call DkObjectsWaitAny: wait for any of the handles in the handle array.
   The wait can be timed out, unless NO_TIMEOUT is given for the timeout
   argument. */
PAL_HANDLE
DkObjectsWaitAny (PAL_NUM count, PAL_HANDLE * handleArray, PAL_NUM timeout)
{
    ENTER_PAL_CALL(DkObjectsWaitAny);

    if (!count || !handleArray) {
        _DkRaiseFailure(PAL_ERROR_INVAL);
        LEAVE_PAL_CALL_RETURN(NULL);
    }

    for (int i = 0 ; i < count ; i++)
        // We modify the caller's handleArray?
        if (UNKNOWN_HANDLE(handleArray[i]))
            handleArray[i] = NULL;

    PAL_HANDLE polled = NULL;

    int ret = _DkObjectsWaitAny (count, handleArray,
                                 timeout == NO_TIMEOUT ? -1 : timeout,
                                 &polled);

    if (ret < 0) {
        _DkRaiseFailure(-ret);
        polled = NULL;
    }

    LEAVE_PAL_CALL_RETURN(polled);
}<|MERGE_RESOLUTION|>--- conflicted
+++ resolved
@@ -35,15 +35,12 @@
 
 int _DkObjectClose (PAL_HANDLE objectHandle)
 {
-<<<<<<< HEAD
-=======
     if (!objectHandle || UNKNOWN_HANDLE(objectHandle))
         return -PAL_ERROR_INVAL;
 
     if (!atomic_dec_and_test(&HANDLE_HDR(objectHandle)->ref))
         return 0;
 
->>>>>>> d04f172e
     const struct handle_ops * ops = HANDLE_OPS(objectHandle);
     int ret = 0;
 
