/* -*- mode:c; c-file-style:"k&r"; c-basic-offset: 4; tab-width:4; indent-tabs-mode:nil; mode:auto-fill; fill-column:78; -*- */
/* vim: set ts=4 sw=4 et tw=78 fo=cqt wm=0: */

/* Copyright (C) 2014 OSCAR lab, Stony Brook University
   This file is part of Graphene Library OS.

   Graphene Library OS is free software: you can redistribute it and/or
   modify it under the terms of the GNU General Public License
   as published by the Free Software Foundation, either version 3 of the
   License, or (at your option) any later version.

   Graphene Library OS is distributed in the hope that it will be useful,
   but WITHOUT ANY WARRANTY; without even the implied warranty of
   MERCHANTABILITY or FITNESS FOR A PARTICULAR PURPOSE.  See the
   GNU General Public License for more details.

   You should have received a copy of the GNU General Public License
   along with this program.  If not, see <http://www.gnu.org/licenses/>.  */

/*
 * db_exception.c
 *
 * This file contains APIs to set up handlers of exceptions issued by the
 * host, and the methods to pass the exceptions to the upcalls.
 */

#include "pal_defs.h"
#include "pal.h"
#include "pal_internal.h"
#include "pal_error.h"
#include "api.h"
#include "list.h"
#include "pal_debug.h"

#define INIT_EVENT_HANDLER      { .lock = LOCK_INIT }

struct pal_event_handler {
    PAL_LOCK lock;
    PAL_EVENT_HANDLER upcall;
};

struct pal_event_handler handlers[] = {
        [PAL_EVENT_DIVZERO]     = INIT_EVENT_HANDLER,
        [PAL_EVENT_MEMFAULT]    = INIT_EVENT_HANDLER,
        [PAL_EVENT_ILLEGAL]     = INIT_EVENT_HANDLER,
        [PAL_EVENT_QUIT]        = INIT_EVENT_HANDLER,
        [PAL_EVENT_SUSPEND]     = INIT_EVENT_HANDLER,
        [PAL_EVENT_RESUME]      = INIT_EVENT_HANDLER,
        [PAL_EVENT_FAILURE]     = INIT_EVENT_HANDLER,
    };

PAL_EVENT_HANDLER _DkGetExceptionHandler (PAL_NUM event)
{
    struct pal_event_handler * eh = &handlers[event];

    _DkInternalLock(&eh->lock);
    PAL_EVENT_HANDLER upcall = eh->upcall;
    _DkInternalUnlock(&eh->lock);

    return upcall;
}

PAL_BOL
DkSetExceptionHandler (PAL_EVENT_HANDLER handler, PAL_NUM event, PAL_FLG flags)
{
    ENTER_PAL_CALL(DkSetExceptionHandler);

    if (!handler || event == 0 ||
        event > sizeof(handlers) / sizeof(handlers[0])) {
        _DkRaiseFailure(PAL_ERROR_INVAL);
        LEAVE_PAL_CALL_RETURN(PAL_FALSE);
    }

    struct pal_event_handler * eh = &handlers[event];

    _DkInternalLock(&eh->lock);
    eh->upcall = handler;
    _DkInternalUnlock(&eh->lock);

    LEAVE_PAL_CALL_RETURN(PAL_TRUE);
}

void DkExceptionReturn (PAL_PTR event)
{
    _DkExceptionReturn(event);
}

/* This does not return */
void __abort(void) {
    _DkProcessExit(1);
}

void warn (const char *format, ...)
{ 
    va_list args;
    va_start (args, format);
<<<<<<< HEAD
    printf(format, args);
=======
    vprintf(format, &args);
>>>>>>> f7f07fe5
    va_end (args);
}
<|MERGE_RESOLUTION|>--- conflicted
+++ resolved
@@ -94,10 +94,6 @@
 { 
     va_list args;
     va_start (args, format);
-<<<<<<< HEAD
-    printf(format, args);
-=======
     vprintf(format, &args);
->>>>>>> f7f07fe5
     va_end (args);
 }
