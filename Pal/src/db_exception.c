--- conflicted
+++ resolved
@@ -94,10 +94,6 @@
 { 
     va_list args;
     va_start (args, format);
-<<<<<<< HEAD
-    printf(format, args);
-=======
     vprintf(format, &args);
->>>>>>> 62302518
     va_end (args);
 }
