export PAL_DIR = $(CURDIR)
export RUNTIME_DIR = $(CURDIR)/../../Runtime

include Makefile.Host
-include Makefile.Status

ifeq ($(DEBUG),1)
BUILD_TARGET = $(PAL_HOST)-debug
else
BUILD_TARGET = $(PAL_HOST)
endif

# Customizable PAL Targets
# (specify in Makefile.am in host-specific directories)
pal_loader =
pal_sec =
pal_lib =
pal_lib_deps =
pal_lib_post =
pal_static =
pal_gdb =

include host/$(PAL_HOST)/Makefile.am

CFLAGS	+= -I. -I../include -Ihost/$(PAL_HOST) -I../lib

ifeq ($(PROFILING),1)
CFLAGS	+= -DPROFILING=1
endif

files_to_build = $(pal_lib) $(pal_lib_post) $(pal_static) \
		 $(pal_loader) $(pal_sec)

<<<<<<< HEAD
defs	= -DIN_PAL -D$(PAL_HOST_MACRO)
objs	= $(addprefix db_,streams memory threading mutex events process \
=======
defs	= -DIN_PAL -DHOST_TYPE="$(PAL_HOST)" -D$(PAL_HOST_MACRO) -DPAL_DIR=$(PAL_DIR) \
	  -DRUNTIME_DIR=$(RUNTIME_DIR)
objs	= $(addprefix db_,streams memory threading semaphore events process \
>>>>>>> f7f07fe5
	    object main misc ipc exception rtld) slab printf
graphene_lib = .lib/graphene-lib.a
host_lib = host/$(PAL_HOST)/libpal-$(PAL_HOST).a
headers	= $(wildcard *.h) $(wildcard ../lib/*.h) host/$(PAL_HOST)/pal_host.h

ifeq ($(SYS),x86_64-linux-gnu)
files_to_build += user_start.o user_shared_start.o
endif

ifeq ($(DEBUG),1)
CC += -gdwarf-2 -g3
CFLAGS += -DDEBUG
endif
export DEBUG

runtime_loader = $(RUNTIME_DIR)/pal-$(PAL_HOST)

ifneq ($(pal_lib),)
	runtime_lib += $(RUNTIME_DIR)/libpal-$(PAL_HOST)$(suffix $(pal_lib))
endif

ifneq ($(pal_sec),)
	runtime_sec += $(RUNTIME_DIR)/pal_sec-$(PAL_HOST)
endif

ifneq ($(pal_gdb),)
	runtime_gdb += $(RUNTIME_DIR)/pal_gdb-$(PAL_HOST)
endif

files_to_install = $(runtime_loader) $(runtime_lib) $(runtime_sec) $(runtime_gdb)

.PHONY: all
all: | check_target $(files_to_build) $(files_to_install)

ifndef SAVED_TARGET
SAVED_TARGET = $(BUILD_TARGET)
endif

SAVED_OS = $(patsubst %-debug,%,$(SAVED_TARGET))

.PHONY: check_target
check_target:
	@echo "Building target: $(BUILD_TARGET)"
ifneq ($(SAVED_TARGET),$(BUILD_TARGET))
	$(error "A different target is built earlier. Prune the directory first.")
endif
	@echo "SAVED_TARGET = $(BUILD_TARGET)" > Makefile.Status

.PHONY: $(host_lib) $(graphene_lib) $(pal_lib) $(pal_sec)

$(graphene_lib): host_endian.h
	$(MAKE) -C ../lib target=$(shell pwd)/.lib/

host_endian.h: host/$(PAL_HOST)/host_endian.h
	ln -sf $< $@

$(host_lib): $(graphene_lib)
	@[ ! -d host/$(PAL_HOST) ] || $(MAKE) -C host/$(PAL_HOST)

$(pal_loader) $(pal_sec): $(host_lib)

$(runtime_loader): $(pal_loader)
	cp -f $< $@

ifneq ($(pal_lib),)
$(pal_lib): $(addsuffix .o,$(objs)) $(host_lib) $(graphene_lib) $(pal_lib_deps)
	@echo [ $@ ]
	$(LD) $(LDFLAGS) -o $@ $(filter-out %.map %.lds,$^) $(LDFLAGS-suffix)

$(runtime_lib): $(pal_lib)
	cp -f $< $@
endif

ifneq ($(pal_sec),)
$(pal_sec): $(graphene_lib)
	@[ ! -d security/$(PAL_HOST) ] || $(MAKE) -C security/$(PAL_HOST)

$(runtime_sec): $(pal_sec)
	cp -f $< $@
endif

ifneq ($(pal_gdb),)
$(runtime_gdb): $(pal_gdb)
ifeq ($(abspath $(pal_gdb)),$(pal_gdb))
	ln -sf $< $@
else
	ln -sf ../Pal/src/$< $@
endif
endif

ifneq ($(pal_lib_post),)
$(pal_lib_post): $(pal_lib)
	$(MAKE) -C host/$(PAL_HOST) ../../$@
endif

$(pal_static): $(addsuffix .o,$(objs)) $(host_lib) $(graphene_lib)
	@echo [ $@ ]
	$(AR) $(ARFLAGS) $@ $^ $(ARFLAGS-suffix)

%.asm: %.c $(headers)
	$(CC) $(CFLAGS) $(defs) -c $< -o $<.o
	@objdump -S $<.o > $@
	@rm $<.o

user_start.o: user_start.S
	@echo [ $@ ]
	@$(CC) -c $< -o $@

user_shared_start.o: user_start.S
	@echo [ $@ ]
	@$(CC) -DSHARED -fPIC -c $< -o $@

%.o: %.c $(headers)
	@echo [ $@ ]
	@$(CC) $(CFLAGS) $(defs) -c $< -o $@ $(CFLAGS-suffix)

%.e: %.c $(headers)
	@echo [ $@ ]
	@$(CC) $(CFLAGS) $(defs) -E $< -o $@ $(CFLAGS-suffix)

.PHONY: clean
clean:
ifneq ($(SAVED_OS),$(PAL_HOST))
	$(MAKE) clean PAL_HOST=$(SAVED_OS)
endif
	rm -rf $(addsuffix .o,$(objs)) $(files_to_build) host_endian.h .lib Makefile.Status
	@[ ! -d host/$(PAL_HOST) ] || $(MAKE) -C host/$(PAL_HOST) clean
	@[ ! -d security/$(PAL_HOST) ] || $(MAKE) -C security/$(PAL_HOST) clean<|MERGE_RESOLUTION|>--- conflicted
+++ resolved
@@ -31,14 +31,9 @@
 files_to_build = $(pal_lib) $(pal_lib_post) $(pal_static) \
 		 $(pal_loader) $(pal_sec)
 
-<<<<<<< HEAD
-defs	= -DIN_PAL -D$(PAL_HOST_MACRO)
-objs	= $(addprefix db_,streams memory threading mutex events process \
-=======
 defs	= -DIN_PAL -DHOST_TYPE="$(PAL_HOST)" -D$(PAL_HOST_MACRO) -DPAL_DIR=$(PAL_DIR) \
 	  -DRUNTIME_DIR=$(RUNTIME_DIR)
-objs	= $(addprefix db_,streams memory threading semaphore events process \
->>>>>>> f7f07fe5
+objs	= $(addprefix db_,streams memory threading mutex events process \
 	    object main misc ipc exception rtld) slab printf
 graphene_lib = .lib/graphene-lib.a
 host_lib = host/$(PAL_HOST)/libpal-$(PAL_HOST).a
