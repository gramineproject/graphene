--- conflicted
+++ resolved
@@ -11,18 +11,10 @@
 include ../src/host/$(PAL_HOST)/Makefile.am
 
 CFLAGS += -I. -I../include -I../src
-<<<<<<< HEAD
-subdirs = string stdlib network graphene util crypto crypto/mbedtls
-objs	= $(foreach dir,$(subdirs),$(patsubst %.c,%.o,$(wildcard $(dir)/*.c)))
-headers = asm-errlist.h api.h pal_crypto.h \
-       $(wildcard crypto/*.h) $(wildcard crypto/mbedtls/mbedtls/*.h)
-
-=======
 subdirs = string stdlib network graphene util crypto
 headers = api.h pal_crypto.h
 
 CRYPTO_LIB = mbedtls
->>>>>>> 564e7baf
 
 # Select which crypto adpater you want to use here. This has to match
 # the #define in pal_crypto.h.
