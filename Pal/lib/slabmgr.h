--- conflicted
+++ resolved
@@ -27,10 +27,7 @@
 #define SLABMGR_H
 
 #include "list.h"
-<<<<<<< HEAD
-=======
 #include <assert.h>
->>>>>>> f7f07fe5
 #include <sys/mman.h>
 
 #ifndef system_malloc
