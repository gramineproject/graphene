--- conflicted
+++ resolved
@@ -27,10 +27,7 @@
 #define SLABMGR_H
 
 #include "list.h"
-<<<<<<< HEAD
-=======
 #include <assert.h>
->>>>>>> 8d99e037
 #include <sys/mman.h>
 
 #ifndef system_malloc
@@ -88,10 +85,7 @@
 #define AREA_PADDING 12
 
 DEFINE_LIST(slab_area);
-<<<<<<< HEAD
-
-=======
->>>>>>> 8d99e037
+
 typedef struct __attribute__((packed)) slab_area {
     LIST_TYPE(slab_area) __list;
     unsigned int size;
