--- conflicted
+++ resolved
@@ -24,22 +24,11 @@
 #ifndef PAL_CRYPTO_H
 #define PAL_CRYPTO_H
 
-<<<<<<< HEAD
 #define SHA256_DIGEST_LEN 32
 
 #define AES_CMAC_KEY_LEN    16
 #define AES_CMAC_DIGEST_LEN 32
 
-=======
-/* These cryptosystems are still unconditionally provided by WolfSSL. */
-#include "crypto/rsa.h"
-
-#define SHA256_DIGEST_LEN 32
-
-#define AES_CMAC_KEY_LEN    16
-#define AES_CMAC_DIGEST_LEN 32
-
->>>>>>> b20e34cf
 #ifdef CRYPTO_USE_WOLFSSL
 #define CRYPTO_PROVIDER_SPECIFIED
 
@@ -47,10 +36,8 @@
 #include "crypto/wolfssl/aes.h"
 #include "crypto/wolfssl/sha256.h"
 #include "crypto/wolfssl/dh.h"
-<<<<<<< HEAD
 #include "crypto/wolfssl/rsa.h"
-=======
->>>>>>> b20e34cf
+
 typedef SHA256 LIB_SHA256_CONTEXT;
 
 #define DH_SIZE 128
@@ -60,11 +47,8 @@
     uint32_t priv_size;
     DhKey key;
 } LIB_DH_CONTEXT __attribute__((aligned(DH_SIZE)));
-<<<<<<< HEAD
 
 typedef struct RSAKey LIB_RSA_KEY;
-=======
->>>>>>> b20e34cf
 #endif /* CRYPTO_USE_WOLFSSL */
 
 #ifdef CRYPTO_USE_MBEDTLS
@@ -74,10 +58,7 @@
 typedef struct AES LIB_AES_CONTEXT;
 
 #include "crypto/mbedtls/mbedtls/dhm.h"
-<<<<<<< HEAD
 #include "crypto/mbedtls/mbedtls/rsa.h"
-=======
->>>>>>> b20e34cf
 #include "crypto/mbedtls/mbedtls/sha256.h"
 
 typedef mbedtls_sha256_context LIB_SHA256_CONTEXT;
@@ -86,10 +67,7 @@
 #define DH_SIZE 256
 #include "crypto/mbedtls/mbedtls/dhm.h"
 typedef mbedtls_dhm_context LIB_DH_CONTEXT;
-<<<<<<< HEAD
 typedef mbedtls_rsa_context LIB_RSA_KEY;
-=======
->>>>>>> b20e34cf
 #endif /* CRYPTO_USE_MBEDTLS */
 
 #ifndef CRYPTO_PROVIDER_SPECIFIED
@@ -113,7 +91,6 @@
 /* AES-CMAC */
 int lib_AESCMAC(const uint8_t *key, uint64_t key_len, const uint8_t *input,
                 uint64_t input_len, uint8_t *mac, uint64_t mac_len);
-<<<<<<< HEAD
 
 /* RSA. Limited functionality. */
 // Initializes the key structure
@@ -140,7 +117,5 @@
 
 // Frees memory allocated in lib_RSAInitKey.
 int lib_RSAFreeKey(LIB_RSA_KEY *key);
-=======
->>>>>>> b20e34cf
 
 #endif