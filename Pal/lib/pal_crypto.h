--- conflicted
+++ resolved
@@ -40,7 +40,8 @@
 
 #define SHA256_DIGEST_LEN 32
 
-#define PAL_AES_CMAC_KEY_LEN 16
+#define AES_CMAC_KEY_LEN    16
+#define AES_CMAC_DIGEST_LEN 32
 
 typedef enum {
     PAL_ENCRYPT,
@@ -72,12 +73,8 @@
 
 /* DH_SIZE is tied to the choice of parameters in mbedtls_dh.c. */
 #define DH_SIZE 256
-<<<<<<< HEAD
-typedef mbedtls_dhm_context PAL_DH_CONTEXT;
-=======
 #include "crypto/mbedtls/mbedtls/dhm.h"
 typedef mbedtls_dhm_context LIB_DH_CONTEXT;
->>>>>>> 6bca3012
 
 #else
 # error "Unknown crypto provider. Set PAL_CRYPTO_PROVIDER in pal_crypto.h"
@@ -98,7 +95,7 @@
 void lib_DhFinal(LIB_DH_CONTEXT *context);
 
 /* AES-CMAC */
-int lib_AESCMAC(const uint8_t *key, PAL_NUM key_len, const uint8_t *input,
-                PAL_NUM input_len, uint8_t *mac, PAL_NUM mac_len);
+int lib_AESCMAC(const uint8_t *key, uint64_t key_len, const uint8_t *input,
+                uint64_t input_len, uint8_t *mac, uint64_t mac_len);
 
 #endif