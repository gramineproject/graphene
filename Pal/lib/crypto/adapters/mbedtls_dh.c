/* Copyright (C) 2017 Fortanix, Inc.

   This file is part of Graphene Library OS.

   Graphene Library OS is free software: you can redistribute it and/or
   modify it under the terms of the GNU General Public License
   as published by the Free Software Foundation, either version 3 of the
   License, or (at your option) any later version.

   Graphene Library OS is distributed in the hope that it will be useful,
   but WITHOUT ANY WARRANTY; without even the implied warranty of
   MERCHANTABILITY or FITNESS FOR A PARTICULAR PURPOSE.  See the
   GNU General Public License for more details.

   You should have received a copy of the GNU General Public License
   along with this program.  If not, see <http://www.gnu.org/licenses/>.  */

<<<<<<< HEAD
#include <errno.h>
#include <limits.h>
=======
>>>>>>> f1657dbe
#include "pal.h"
#include "pal_crypto.h"
#include "pal_error.h"
#include "pal_debug.h"
#include "assert.h"

/* This is declared in pal_internal.h, but that can't be included here. */
int _DkRandomBitsRead(void *buffer, int size);

/* Wrapper to provide mbedtls the RNG interface it expects. It passes an
 * extra context parameter, and expects a return value of 0 for success
 * and nonzero for failure. */
static int RandomWrapper(void *private, unsigned char *data, size_t size)
{
    return _DkRandomBitsRead(data, size) != size;
}

int lib_DhInit(PAL_DH_CONTEXT *context)
{
    int ret;
    mbedtls_dhm_init(context);

    /* Configure parameters. Note that custom Diffie-Hellman parameters
     * are considered more secure, but require more data be exchanged
     * between the two parties to establish the parameters, so we haven't
     * implemented that yet. */
    ret = mbedtls_mpi_read_string(&context->P, 16 /* radix */,
                                  MBEDTLS_DHM_RFC3526_MODP_2048_P);
    if (ret != 0) {
        pal_printf("D-H initialization failed: %d\n", ret);
        return ret;
    }

    ret = mbedtls_mpi_read_string(&context->G, 16 /* radix */,
                                  MBEDTLS_DHM_RFC3526_MODP_2048_G);
    if (ret != 0) {
        pal_printf("D-H initialization failed: %d\n", ret);
        return ret;
    }

    context->len = mbedtls_mpi_size(&context->P);

    return 0;
}

int lib_DhCreatePublic(PAL_DH_CONTEXT *context, uint8_t *public,
                     PAL_NUM *public_size)
{
    int ret;

    if (*public_size != DH_SIZE)
        return -PAL_ERROR_INVAL;

    /* The RNG here is used to generate secret exponent X. */
    ret = mbedtls_dhm_make_public(context, context->len, public, *public_size,
                                  RandomWrapper, NULL);
    if (ret != 0)
        return ret;

    /* mbedtls writes leading zeros in the big-endian output to pad to
     * public_size, so leave caller's public_size unchanged */
    return 0;
}

int lib_DhCalcSecret(PAL_DH_CONTEXT *context, uint8_t *peer, PAL_NUM peer_size,
                   uint8_t *secret, PAL_NUM *secret_size)
{
    int ret;

    if (*secret_size != DH_SIZE)
        return -PAL_ERROR_INVAL;

    ret = mbedtls_dhm_read_public(context, peer, peer_size);
    if (ret != 0)
        return ret;

    /* The RNG here is used for blinding against timing attacks if X is
     * reused and not used otherwise. mbedtls recommends always passing
     * in an RNG. */
    return mbedtls_dhm_calc_secret(context, secret, *secret_size, secret_size,
                                   RandomWrapper, NULL);
}

void lib_DhFinal(PAL_DH_CONTEXT *context)
{
    /* This call zeros out context for us. */
    mbedtls_dhm_free(context);
<<<<<<< HEAD
}

int DkAESCMAC(const uint8_t *key, PAL_NUM key_len, const uint8_t *input,
              PAL_NUM input_len, uint8_t *mac, PAL_NUM mac_len) {
    mbedtls_cipher_type_t cipher;

    switch (key_len) {
    case 16:
        cipher = MBEDTLS_CIPHER_AES_128_ECB;
        break;
    case 24:
        cipher = MBEDTLS_CIPHER_AES_192_ECB;
        break;
    case 32:
        cipher = MBEDTLS_CIPHER_AES_256_ECB;
        break;
    default:
        pal_printf("Invalid key length %d requested for CMAC\n", key_len);
        return -EINVAL;
    }

    const mbedtls_cipher_info_t *cipher_info =
        mbedtls_cipher_info_from_type(cipher);

    if (mac_len < cipher_info->block_size) {
        return -EINVAL;
    }

    return mbedtls_cipher_cmac(cipher_info,
                               key, key_len * BITS_PER_BYTE,
                               input, input_len, mac);
}

int DkRSAInitKey(PAL_RSA_KEY *key)
{
    /* For now, we only need PKCS_V15 type padding. If we need to support
     * multiple padding types, I guess we'll need to add the padding type
     * to this API. We might need to add a wrapper type around the crypto
     * library's key/context type, since not all crypto providers store this
     * in the conext, and instead require you to pass it on each call. */

    /* Last parameter here is the hash type, which is only used for
     * PKCS padding type 2.0. */
    mbedtls_rsa_init(key, MBEDTLS_RSA_PKCS_V15, 0);
    return 0;
}

int DkRSAGenerateKey(PAL_RSA_KEY *key, PAL_NUM length_in_bits, PAL_NUM exponent)
{
    if (length_in_bits > UINT_MAX) {
        return -EINVAL;
    }
    if (exponent > UINT_MAX || (int) exponent < 0) {
        return -EINVAL;
    }
    return mbedtls_rsa_gen_key(key, RandomWrapper, NULL, length_in_bits,
                               exponent);
}

int DkRSAExportPublicKey(PAL_RSA_KEY *key, uint8_t *e, PAL_NUM *e_size,
                         uint8_t *n, PAL_NUM *n_size)
{
    int ret;

    /* Public exponent. */
    if ((ret = mbedtls_mpi_write_binary(&key->E, e, *e_size)) != 0) {
        return ret;
    }

    /* Modulus. */
    if ((ret = mbedtls_mpi_write_binary(&key->N, n, *n_size)) != 0) {
        return ret;
    }
    return 0;
}

int DkRSAFreeKey(PAL_RSA_KEY *key)
{
    mbedtls_rsa_free(key);
    return 0;
}
=======
}
>>>>>>> f1657dbe
<|MERGE_RESOLUTION|>--- conflicted
+++ resolved
@@ -15,11 +15,6 @@
    You should have received a copy of the GNU General Public License
    along with this program.  If not, see <http://www.gnu.org/licenses/>.  */
 
-<<<<<<< HEAD
-#include <errno.h>
-#include <limits.h>
-=======
->>>>>>> f1657dbe
 #include "pal.h"
 #include "pal_crypto.h"
 #include "pal_error.h"
@@ -107,88 +102,4 @@
 {
     /* This call zeros out context for us. */
     mbedtls_dhm_free(context);
-<<<<<<< HEAD
-}
-
-int DkAESCMAC(const uint8_t *key, PAL_NUM key_len, const uint8_t *input,
-              PAL_NUM input_len, uint8_t *mac, PAL_NUM mac_len) {
-    mbedtls_cipher_type_t cipher;
-
-    switch (key_len) {
-    case 16:
-        cipher = MBEDTLS_CIPHER_AES_128_ECB;
-        break;
-    case 24:
-        cipher = MBEDTLS_CIPHER_AES_192_ECB;
-        break;
-    case 32:
-        cipher = MBEDTLS_CIPHER_AES_256_ECB;
-        break;
-    default:
-        pal_printf("Invalid key length %d requested for CMAC\n", key_len);
-        return -EINVAL;
-    }
-
-    const mbedtls_cipher_info_t *cipher_info =
-        mbedtls_cipher_info_from_type(cipher);
-
-    if (mac_len < cipher_info->block_size) {
-        return -EINVAL;
-    }
-
-    return mbedtls_cipher_cmac(cipher_info,
-                               key, key_len * BITS_PER_BYTE,
-                               input, input_len, mac);
-}
-
-int DkRSAInitKey(PAL_RSA_KEY *key)
-{
-    /* For now, we only need PKCS_V15 type padding. If we need to support
-     * multiple padding types, I guess we'll need to add the padding type
-     * to this API. We might need to add a wrapper type around the crypto
-     * library's key/context type, since not all crypto providers store this
-     * in the conext, and instead require you to pass it on each call. */
-
-    /* Last parameter here is the hash type, which is only used for
-     * PKCS padding type 2.0. */
-    mbedtls_rsa_init(key, MBEDTLS_RSA_PKCS_V15, 0);
-    return 0;
-}
-
-int DkRSAGenerateKey(PAL_RSA_KEY *key, PAL_NUM length_in_bits, PAL_NUM exponent)
-{
-    if (length_in_bits > UINT_MAX) {
-        return -EINVAL;
-    }
-    if (exponent > UINT_MAX || (int) exponent < 0) {
-        return -EINVAL;
-    }
-    return mbedtls_rsa_gen_key(key, RandomWrapper, NULL, length_in_bits,
-                               exponent);
-}
-
-int DkRSAExportPublicKey(PAL_RSA_KEY *key, uint8_t *e, PAL_NUM *e_size,
-                         uint8_t *n, PAL_NUM *n_size)
-{
-    int ret;
-
-    /* Public exponent. */
-    if ((ret = mbedtls_mpi_write_binary(&key->E, e, *e_size)) != 0) {
-        return ret;
-    }
-
-    /* Modulus. */
-    if ((ret = mbedtls_mpi_write_binary(&key->N, n, *n_size)) != 0) {
-        return ret;
-    }
-    return 0;
-}
-
-int DkRSAFreeKey(PAL_RSA_KEY *key)
-{
-    mbedtls_rsa_free(key);
-    return 0;
-}
-=======
-}
->>>>>>> f1657dbe
+}