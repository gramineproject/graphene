<<<<<<< HEAD
/* This file is part of Graphene Library OS.
=======
/* Copyright (C) 2017 Fortanix, Inc.
   
   This file is part of Graphene Library OS.
>>>>>>> 62302518

   Graphene Library OS is free software: you can redistribute it and/or
   modify it under the terms of the GNU General Public License
   as published by the Free Software Foundation, either version 3 of the
   License, or (at your option) any later version.

   Graphene Library OS is distributed in the hope that it will be useful,
   but WITHOUT ANY WARRANTY; without even the implied warranty of
   MERCHANTABILITY or FITNESS FOR A PARTICULAR PURPOSE.  See the
   GNU General Public License for more details.

   You should have received a copy of the GNU General Public License
   along with this program.  If not, see <http://www.gnu.org/licenses/>.  */

#ifndef MBEDTLS_CONFIG_H
#define MBEDTLS_CONFIG_H

#define MBEDTLS_AES_C
#define MBEDTLS_AESNI_C
#define MBEDTLS_BIGNUM_C
#define MBEDTLS_CIPHER_C
#define MBEDTLS_CMAC_C
#define MBEDTLS_DHM_C
#define MBEDTLS_GENPRIME
#define MBEDTLS_HAVE_ASM
#define MBEDTLS_HAVE_X86_64
#define MBEDTLS_MD_C
#define MBEDTLS_PKCS1_V15_BASIC
#define MBEDTLS_PLATFORM_C
#define MBEDTLS_RSA_C
#define MBEDTLS_SHA256_C
#define MBEDTLS_PLATFORM_C

#endif<|MERGE_RESOLUTION|>--- conflicted
+++ resolved
@@ -1,10 +1,6 @@
-<<<<<<< HEAD
-/* This file is part of Graphene Library OS.
-=======
 /* Copyright (C) 2017 Fortanix, Inc.
    
    This file is part of Graphene Library OS.
->>>>>>> 62302518
 
    Graphene Library OS is free software: you can redistribute it and/or
    modify it under the terms of the GNU General Public License
