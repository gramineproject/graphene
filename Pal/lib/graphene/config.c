--- conflicted
+++ resolved
@@ -71,20 +71,14 @@
         e->val  = NULL;
         e->vlen = 0;
         e->buf  = NULL;
-<<<<<<< HEAD
-=======
         e->entries_size = 0;
->>>>>>> f7f07fe5
         INIT_LIST_HEAD(e, list);
         listp_add_tail(e, &store->entries, list);
         INIT_LISTP(&e->children);
         INIT_LIST_HEAD(e, siblings);
         listp_add_tail(e, list, siblings);
-<<<<<<< HEAD
-=======
         if (parent)
             parent->entries_size += (len + 1);
->>>>>>> f7f07fe5
 
 next:
         if (len < klen)
@@ -164,12 +158,6 @@
     int nentries = 0;
 
     listp_for_each_entry(e, children, siblings) {
-<<<<<<< HEAD
-        if (e->klen >= size)
-            return -PAL_ERROR_TOOLONG;
-
-=======
->>>>>>> f7f07fe5
         memcpy(key_buf, e->key, e->klen);
         key_buf[e->klen] = 0;
         key_buf += e->klen + 1;
@@ -189,12 +177,8 @@
 }
 
 static int __del_config (struct config_store * store,
-<<<<<<< HEAD
-                         LISTP_TYPE(config) * root, const char * key)
-=======
-                         LISTP_TYPE(config) * root, struct config * p, 
-                         const char * key)
->>>>>>> f7f07fe5
+                         LISTP_TYPE(config) * root,
+                         struct config * p, const char * key)
 {
     struct config * e, * found = NULL;
     int len = 0;
@@ -224,11 +208,8 @@
             return -PAL_ERROR_INVAL;
     }
 
-<<<<<<< HEAD
-=======
     if (p)
         p->entries_size -= (found->klen + 1);
->>>>>>> f7f07fe5
     listp_del(found, root, siblings);
     listp_del(found, &store->entries, list);
     if (found->buf)
@@ -452,10 +433,7 @@
         new->val  = val;
         new->vlen = e->vlen;
         new->buf  = buf;
-<<<<<<< HEAD
-=======
         new->entries_size = e->entries_size;
->>>>>>> f7f07fe5
         INIT_LIST_HEAD(new, list);
         listp_add_tail(new, &ts->entries, list);
         INIT_LISTP(&new->children);
