--- conflicted
+++ resolved
@@ -94,11 +94,7 @@
                 struct shim_handle * file, uint64_t offset, const char * comment);
 
 /* Bookkeeping munmap() system call */
-<<<<<<< HEAD
-int bkeep_munmap (void * addr, uint64_t length, int flags);
-=======
 void bkeep_munmap (void * addr, uint64_t length, int flags);
->>>>>>> 32feb2f9
 
 /* Bookkeeping mprotect() system call */
 int bkeep_mprotect (void * addr, uint64_t length, int prot, int flags);
@@ -107,14 +103,10 @@
 void get_vma (struct shim_vma * vma);
 void put_vma (struct shim_vma * vma);
 
-/* Returns 0 on success, -E* on failure.
-<<<<<<< HEAD
-   Calls `get_vma` on the result before returning it.
-*/
-=======
+/*
+ * Returns 0 on success, -E* on failure.
  * Calls `get_vma` on the result before returning it.
  */
->>>>>>> 32feb2f9
 int lookup_supervma (const void * addr, uint64_t len, struct shim_vma ** vma);
 int lookup_overlap_vma (const void * addr, uint64_t len, struct shim_vma ** vma);
 
