--- conflicted
+++ resolved
@@ -173,11 +173,8 @@
             unlock(shim_heap_lock);
             return NULL;
         }
-<<<<<<< HEAD
-        assert (addr == addr_new);
-=======
+
         assert(addr == addr_new);
->>>>>>> 32feb2f9
         bkeep_mmap(addr, alloc_size, PROT_READ|PROT_WRITE,
                    flags, NULL, 0, NULL);
     } else {
@@ -213,12 +210,8 @@
                 && addr <= shim_heap_areas[i].end)
                 in_reserved_area = 1;
         }
-    
-<<<<<<< HEAD
-    if (! in_reserved_area)
-=======
+
     if (!in_reserved_area)
->>>>>>> 32feb2f9
         bkeep_munmap(addr, ALIGN_UP(size), flags);
 }
 
