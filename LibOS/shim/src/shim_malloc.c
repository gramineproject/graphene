--- conflicted
+++ resolved
@@ -57,103 +57,10 @@
 
 DEFINE_PROFILE_CATAGORY(memory, );
 
-<<<<<<< HEAD
-static struct shim_heap * __alloc_enough_heap (size_t size)
-{
-    struct shim_heap * heap = NULL, * first_empty = NULL, * smallest = NULL;
-    size_t smallest_size = 0;
-
-    for (int i = 0 ; i < MAX_SHIM_HEAP_AREAS ; i++)
-        if (shim_heap_areas[i].start) {
-            if (shim_heap_areas[i].end >= shim_heap_areas[i].current + size)
-                return &shim_heap_areas[i];
-
-            if (!smallest ||
-                shim_heap_areas[i].end <=
-                shim_heap_areas[i].current + smallest_size) {
-                smallest = &shim_heap_areas[i];
-                smallest_size = shim_heap_areas[i].end -
-                                shim_heap_areas[i].current;
-            }
-        } else {
-            if (!first_empty)
-                first_empty = &shim_heap_areas[i];
-        }
-
-    if (!heap) {
-        size_t heap_size = MIN_SHIM_HEAP_PAGES * allocsize;
-        void * start = NULL;
-        heap = first_empty ? : smallest;
-        assert(heap);
-
-        while (size > heap_size)
-            heap_size *= 2;
-
-        if (!(start = (void *) DkVirtualMemoryAlloc(NULL, heap_size, 0,
-                                    PAL_PROT_WRITE|PAL_PROT_READ)))
-            return NULL;
-
-        debug("allocate internal heap at %p - %p\n", start, start + heap_size);
-
-        if (heap == smallest && heap->current != heap->end) {
-            DkVirtualMemoryFree(heap->current, heap->end - heap->current);
-            int flags = VMA_INTERNAL;
-            unlock(shim_heap_lock);
-            bkeep_munmap(heap->current, heap->end - heap->current, &flags);
-            lock(shim_heap_lock);
-        }
-
-        heap->start = heap->current = start;
-        heap->end = start + heap_size;
-
-        unlock(shim_heap_lock);
-        bkeep_mmap(start, heap_size, PROT_READ|PROT_WRITE,
-                   MAP_PRIVATE|MAP_ANONYMOUS|VMA_INTERNAL, NULL, 0, NULL);
-        lock(shim_heap_lock);
-    }
-
-    return heap;
-}
-
-=======
->>>>>>> 68c994d4
 /* Returns NULL on failure */
 void * __system_malloc (size_t size)
 {
     size_t alloc_size = ALIGN_UP(size);
-<<<<<<< HEAD
-    void *addr, *addr_new;
-    
-    lock(shim_heap_lock);
-
-    if (vmas_initialized) {
-        /* If vmas are initialized, we need to request a free address range
-         * using get_unmapped_vma().  The current mmap code uses this function
-         * to synchronize all address allocation, via a "publication"
-         * pattern.  It is not safe to just call DkVirtualMemoryAlloc directly
-         * without reserving the vma region first.
-         */
-        int flags = MAP_PRIVATE|MAP_ANONYMOUS|VMA_INTERNAL;
-        addr = get_unmapped_vma(alloc_size, flags);
-        if (!addr) return NULL;
-        addr_new = (void *) DkVirtualMemoryAlloc(addr, alloc_size, 0,
-                                                 PAL_PROT_WRITE|PAL_PROT_READ);
-        if (!addr_new) return NULL;
-        assert (addr == addr_new);
-        bkeep_mmap(addr, alloc_size, PROT_READ|PROT_WRITE,
-                   flags, NULL, 0, NULL);
-    } else {
-
-        struct shim_heap * heap = __alloc_enough_heap(alloc_size);
-
-        if (!heap) {
-            unlock(shim_heap_lock);
-            return NULL;
-        }
-
-        addr = heap->current;
-        heap->current += alloc_size;
-=======
     void * addr;
     int flags = MAP_PRIVATE|MAP_ANONYMOUS|VMA_INTERNAL;
 
@@ -176,7 +83,6 @@
     if (!ret_addr) {
         bkeep_munmap(addr, alloc_size, flags);
         return NULL;
->>>>>>> 68c994d4
     }
 
     assert(addr == ret_addr);
