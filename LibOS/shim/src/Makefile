RUNTIME_DIR = $(CURDIR)/../../../Runtime

include ../../../Scripts/Makefile.configs

CFLAGS += -fPIC -Winline -Wwrite-strings \
	  -fmerge-all-constants -Wstrict-prototypes $(call cc-option,-Wtrampolines) \
	  -Werror=implicit-function-declaration \
	  $(cc-option, -Wnull-dereference) \
	  -fno-builtin -Wno-inline \
	  -I../include \
	  -I../include/arch/$(ARCH) \
	  -I../../../Pal/include \
	  -I../../../Pal/include/arch/$(ARCH) \
	  -I../../../Pal/include/arch/$(ARCH)/$(PAL_HOST) \
	  -I../../../Pal/include/elf \
	  -I../../../Pal/include/lib \
	  -I../../../Pal/include/pal

CFLAGS += -Wextra

# use TLS-based stack protector of GCC (we rely on the fact that LibOS reuses the same TCB as its
# underlying PAL which must have a canary in its PAL_TCB at offset 0x8, so no additional enabling
# is required in the LibOS code);
# not all compilers support mstack-protector-guard, so use stack protector only if supported
CFLAGS += -fno-stack-protector
ifeq ($(ARCH),x86_64)
CFLAGS += $(call cc-option, -fstack-protector-strong -mstack-protector-guard=tls \
	                        -mstack-protector-guard-reg=%gs -mstack-protector-guard-offset=8)
endif

# Some of the code uses alignof on expressions, which is a GNU extension.
# Silence Clang - it complains but does support it.
CFLAGS += $(cc-option,-Wno-gnu-alignof-expression)

# TODO: This is due to use of packed structs in IPC code, which triggers "taking address of a packed
# member" warning in Clang and newer GCC. That code needs to be rewritten.
CFLAGS += -Wno-address-of-packed-member

ASFLAGS += -Wa,--noexecstack -x assembler-with-cpp -I../include -I../include/arch/$(ARCH)

LDFLAGS += -shared -nostdlib -z combreloc -z relro -z now -z defs \
	  -rpath-link=$(abspath $(RUNTIME_DIR))

files_to_build = libsysdb.a libsysdb.so
files_to_install = $(addprefix $(RUNTIME_DIR)/,$(files_to_build))

defs	= -DIN_SHIM
CFLAGS += $(defs)
ASFLAGS += $(defs)

objs = \
	shim_async.o \
	shim_checkpoint.o \
	shim_context-$(ARCH).o \
	shim_debug.o \
	shim_init.o \
	shim_malloc.o \
	shim_object.o \
	shim_parser.o \
	shim_syscalls.o \
	shim_table-$(ARCH).o \
	start-$(ARCH).o \
	syscallas-$(ARCH).o \
	bookkeep/shim_handle.o \
	bookkeep/shim_process.o \
	bookkeep/shim_signal.o \
	bookkeep/shim_thread.o \
	bookkeep/shim_vma.o \
	elf/shim_rtld.o \
	fs/shim_dcache.o \
	fs/shim_fs.o \
	fs/shim_fs_hash.o \
	fs/shim_fs_pseudo.o \
	fs/shim_namei.o \
	fs/chroot/fs.o \
	fs/dev/attestation.o \
	fs/dev/fs.o \
	fs/dev/null.o \
	fs/dev/random.o \
	fs/dev/std.o \
	fs/dev/zero.o \
	fs/eventfd/fs.o \
	fs/pipe/fs.o \
	fs/proc/fs.o \
	fs/proc/info.o \
	fs/proc/ipc-thread.o \
	fs/proc/thread.o \
	fs/socket/fs.o \
	fs/str/fs.o \
<<<<<<< HEAD
	fs/tmpfs/fs.o \
=======
	fs/sys/cache_info.o \
	fs/sys/cpu_info.o \
	fs/sys/fs.o \
	fs/sys/node_info.o \
>>>>>>> 439524b9
	ipc/shim_ipc.o \
	ipc/shim_ipc_child.o \
	ipc/shim_ipc_helper.o \
	ipc/shim_ipc_pid.o \
	ipc/shim_ipc_ranges.o \
	ipc/shim_ipc_sysv.o \
	sys/shim_access.o \
	sys/shim_alarm.o \
	sys/shim_brk.o \
	sys/shim_clone.o \
	sys/shim_dup.o \
	sys/shim_epoll.o \
	sys/shim_eventfd.o \
	sys/shim_exec.o \
	sys/shim_exit.o \
	sys/shim_fcntl.o \
	sys/shim_fork.o \
	sys/shim_fs.o \
	sys/shim_futex.o \
	sys/shim_getcwd.o \
	sys/shim_getpid.o \
	sys/shim_getrandom.o \
	sys/shim_getrlimit.o \
	sys/shim_getuid.o \
	sys/shim_ioctl.o \
	sys/shim_mmap.o \
	sys/shim_msgget.o \
	sys/shim_open.o \
	sys/shim_pipe.o \
	sys/shim_poll.o \
	sys/shim_sched.o \
	sys/shim_semget.o \
	sys/shim_sigaction.o \
	sys/shim_sleep.o \
	sys/shim_socket.o \
	sys/shim_stat.o \
	sys/shim_time.o \
	sys/shim_uname.o \
	sys/shim_wait.o \
	sys/shim_wrappers.o \
	utils/printf.o \
	utils/strobjs.o \
	vdso/vdso-data.o

all_objs = \
	$(objs) \
	vdso/vdso-note.o \
	vdso/vdso.o

graphene_lib = .lib/graphene-lib.a
pal_lib = $(RUNTIME_DIR)/libpal-$(PAL_HOST).so

ifeq ($(ARCH),x86_64)
	CFLAGS += -mfxsr -mxsave
endif

ifeq ($(findstring x86_64,$(SYS))$(findstring linux,$(SYS)),x86_64linux)
all: $(files_to_build) $(files_to_install)
else
all:
endif

$(files_to_install): $(RUNTIME_DIR)/%: %
	$(call cmd,ln_sfr)

LDFLAGS-libsysdb.so += --version-script shim.map -T shim-$(ARCH).lds --eh-frame-hdr
libsysdb.so: $(objs) $(filter %.map %.lds,$(LDFLAGS-$@)) \
	     $(graphene_lib) $(pal_lib) shim.map shim-$(ARCH).lds
	$(call cmd,ld_so_o)

.PHONY: graphene_lib_recurse
graphene_lib_recurse:
	$(MAKE) -C ../../../Pal/lib target=$(abspath .lib)/

$(graphene_lib): graphene_lib_recurse
	@true

libsysdb.a: $(objs)
	$(call cmd,ar_a_o)

%.o: %.c
	$(call cmd,cc_o_c)

%.i: %.c
	$(call cmd,cpp_i_c)

%.s: %.c
	$(call cmd,cc_s_c)

%.o: %.S
	$(call cmd,as_o_S)

%.s: %.S
	$(call cmd,cpp_s_S)

syscallas-$(ARCH).S shim_context-$(ARCH).c: asm-offsets.h

include ../../../Scripts/Makefile.rules

LDFLAGS-vdso/vdso.so.dbg = -nostdlib -shared \
	--hash-style=both --build-id -Bsymbolic \
	-m elf_x86_64 --no-undefined \
	-z max-page-size=4096 -z common-page-size=4096 \
	-T vdso/vdso-$(ARCH).lds -soname linux-vdso.so.1
vdso/vdso.so.dbg: LDFLAGS =
vdso/vdso.so.dbg: vdso/vdso-$(ARCH).lds vdso/vdso.o vdso/vdso-note.o | vdso/.vdso-no-reloc-checked
	$(call cmd,ld)

# vdso.so is required to have no relocations. This rule checks it.
# Use default linker script to retain relocations if exist.
LDFLAGS-vdso/.vdso-linked-for-reloc-check.so = -nostdlib -shared -Bsymbolic
vdso/.vdso-linked-for-reloc-check.so: LDFLAGS =
vdso/.vdso-linked-for-reloc-check.so: vdso/vdso.o
	$(call cmd,ld)

vdso/.vdso-no-reloc-checked: vdso/.vdso-linked-for-reloc-check.so
	$(call cmd,check_no_reloc)
	$Q touch $@

OBJCOPYFLAGS-vdso/vdso.so = -S
vdso/vdso.so: vdso/vdso.so.dbg
	$(call cmd,objcopy)

vdso/vdso-data.o: vdso/vdso.so
CLEAN_FILES += vdso/vdso.so.dbg vdso/vdso.so vdso/.vdso-linked-for-reloc-check.so vdso/.vdso-no-reloc-checked

.PHONY: clean
clean:
	$(RM) -r $(all_objs) $(patsubst %.o,%.d,$(all_objs)) \
	         $(patsubst %.o,%.i.d,$(all_objs)) $(patsubst %.o,%.s.d,$(all_objs)) \
	         $(shim_target) $(files_to_build) .lib $(CLEAN_FILES)

ifeq ($(filter %clean,$(MAKECMDGOALS)),)
-include $(patsubst %.o,%.d,$(all_objs)) $(patsubst %.o,%.i.d,$(all_objs)) $(patsubst %.o,%.s.d,$(all_objs))
endif

.PHONY: distclean
distclean: clean<|MERGE_RESOLUTION|>--- conflicted
+++ resolved
@@ -87,14 +87,11 @@
 	fs/proc/thread.o \
 	fs/socket/fs.o \
 	fs/str/fs.o \
-<<<<<<< HEAD
 	fs/tmpfs/fs.o \
-=======
 	fs/sys/cache_info.o \
 	fs/sys/cpu_info.o \
 	fs/sys/fs.o \
 	fs/sys/node_info.o \
->>>>>>> 439524b9
 	ipc/shim_ipc.o \
 	ipc/shim_ipc_child.o \
 	ipc/shim_ipc_helper.o \
