--- conflicted
+++ resolved
@@ -243,10 +243,6 @@
                 if (epoll_fd->fd == fd) {
                     listp_del(epoll_fd, &epoll->fds, list);
                     put_handle(epoll_fd->handle);
-<<<<<<< HEAD
-                    free(epoll_fd);
-=======
->>>>>>> 62302518
                     epoll->nfds--;
                     free(epoll_fd);
                     goto update;
