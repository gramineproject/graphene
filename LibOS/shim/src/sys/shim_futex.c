--- conflicted
+++ resolved
@@ -189,11 +189,8 @@
             if (ret == -ETIMEDOUT)
                 listp_del(&waiter, &futex->waiters, list);
             lock(hdl->lock);
-<<<<<<< HEAD
-=======
             /* Chia-Che 10/17/17: FUTEX_WAKE should remove the waiter
              * from the list; if not, we should remove it now. */
->>>>>>> 8d99e037
             if (!list_empty(&waiter, list))
                 listp_del(&waiter, &futex->waiters, list);
             break;
@@ -215,11 +212,8 @@
 
                 debug("FUTEX_WAKE wake thread %d: %p (val = %d)\n",
                       waiter->thread->tid, uaddr, *uaddr);
-<<<<<<< HEAD
-                listp_del(waiter, &futex->waiters, list);
-=======
+
                 listp_del_init(waiter, &futex->waiters, list);
->>>>>>> 8d99e037
                 thread_wakeup(waiter->thread);
                 nwaken++;
                 if (nwaken >= val) break;
@@ -260,11 +254,7 @@
             listp_for_each_entry_safe(waiter, wtmp, &futex->waiters, list) {
                 debug("FUTEX_WAKE_OP wake thread %d: %p (val = %d)\n",
                       waiter->thread->tid, uaddr, *uaddr);
-<<<<<<< HEAD
-                listp_del(waiter, &futex->waiters, list);
-=======
                 listp_del_init(waiter, &futex->waiters, list);
->>>>>>> 8d99e037
                 thread_wakeup(waiter->thread);
                 nwaken++;
             }
@@ -279,11 +269,7 @@
                 listp_for_each_entry_safe(waiter, wtmp, &futex2->waiters, list) {
                     debug("FUTEX_WAKE_OP(2) wake thread %d: %p (val = %d)\n",
                           waiter->thread->tid, uaddr2, *uaddr2);
-<<<<<<< HEAD
-                    listp_del(waiter, &futex2->waiters, list);
-=======
                     listp_del_init(waiter, &futex2->waiters, list);
->>>>>>> 8d99e037
                     thread_wakeup(waiter->thread);
                     nwaken++;
                 }
@@ -303,11 +289,7 @@
             struct futex_waiter * waiter, * wtmp;
             int nwaken = 0;
             listp_for_each_entry_safe(waiter, wtmp, &futex->waiters, list) {
-<<<<<<< HEAD
-                listp_del(waiter, &futex->waiters, list);
-=======
                 listp_del_init(waiter, &futex->waiters, list);
->>>>>>> 8d99e037
                 thread_wakeup(waiter->thread);
                 nwaken++;
                 if (nwaken >= val)
@@ -404,11 +386,7 @@
         debug("release robust list: %p\n", futex_addr);
         *(int *) futex_addr = 0;
         listp_for_each_entry_safe(waiter, wtmp, &futex->waiters, list) {
-<<<<<<< HEAD
-            listp_del(waiter, &futex->waiters, list);
-=======
             listp_del_init(waiter, &futex->waiters, list);
->>>>>>> 8d99e037
             thread_wakeup(waiter->thread);
         }
 
@@ -447,11 +425,7 @@
     debug("release futex at %p\n", clear_child_tid);
     *clear_child_tid = 0;
     listp_for_each_entry_safe(waiter, wtmp, &futex->waiters, list) {
-<<<<<<< HEAD
-        listp_del(waiter, &futex->waiters, list);
-=======
         listp_del_init(waiter, &futex->waiters, list);
->>>>>>> 8d99e037
         thread_wakeup(waiter->thread);
     }
 
