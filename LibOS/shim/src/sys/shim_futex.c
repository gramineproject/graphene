/* -*- mode:c; c-file-style:"k&r"; c-basic-offset: 4; tab-width:4; indent-tabs-mode:nil; mode:auto-fill; fill-column:78; -*- */
/* vim: set ts=4 sw=4 et tw=78 fo=cqt wm=0: */

/* Copyright (C) 2014 OSCAR lab, Stony Brook University
   This file is part of Graphene Library OS.

   Graphene Library OS is free software: you can redistribute it and/or
   modify it under the terms of the GNU General Public License
   as published by the Free Software Foundation, either version 3 of the
   License, or (at your option) any later version.

   Graphene Library OS is distributed in the hope that it will be useful,
   but WITHOUT ANY WARRANTY; without even the implied warranty of
   MERCHANTABILITY or FITNESS FOR A PARTICULAR PURPOSE.  See the
   GNU General Public License for more details.

   You should have received a copy of the GNU General Public License
   along with this program.  If not, see <http://www.gnu.org/licenses/>.  */

/*
 * shim_futex.c
 *
 * Implementation of system call "futex", "set_robust_list" and
 * "get_robust_list".
 */

#include <shim_internal.h>
#include <shim_table.h>
#include <shim_thread.h>
#include <shim_checkpoint.h>
#include <shim_utils.h>

#include <pal.h>
#include <pal_error.h>
#include <list.h>

#include <sys/syscall.h>
#include <sys/mman.h>
#include <asm/prctl.h>
#include <linux/futex.h>
#include <errno.h>

#define FUTEX_MIN_VALUE 0
#define FUTEX_MAX_VALUE 255

/* futex_waiters are linked off of shim_futex_handle by the waiters 
 * listp */
struct futex_waiter {
    struct shim_thread * thread;
    uint32_t bitset;
    LIST_TYPE(futex_waiter) list;
<<<<<<< HEAD
    /* This is the handle for the waiter's current futex. It is updated on requeue. */
    struct shim_handle * hdl;
    struct atomic_int wakeup;
=======
>>>>>>> f7f07fe5
};

// Links shim_futex_handle by the list field
DEFINE_LISTP(shim_futex_handle);
static LISTP_TYPE(shim_futex_handle) futex_list = LISTP_INIT;
static LOCKTYPE futex_list_lock;

int shim_do_futex (unsigned int * uaddr, int op, int val, void * utime,
                   unsigned int * uaddr2, int val3)
{
    struct shim_futex_handle * tmp = NULL, * futex = NULL, * futex2 = NULL;
    struct shim_handle * hdl = NULL, * hdl2 = NULL;
    uint32_t futex_op = (op & FUTEX_CMD_MASK);

    uint32_t val2 = 0;
    int ret = 0;

    if (!uaddr || ((uintptr_t) uaddr % sizeof(unsigned int)))
        return -EINVAL;

    create_lock_runtime(&futex_list_lock);
    lock(futex_list_lock);

    listp_for_each_entry(tmp, &futex_list, list)
        if (tmp->uaddr == uaddr) {
            futex = tmp;
            break;
        }

    if (futex) {
        hdl = container_of(futex, struct shim_handle, info.futex);
        get_handle(hdl);
    } else {
        if (!(hdl = get_new_handle())) {
            unlock(futex_list_lock);
            return -ENOMEM;
        }

        hdl->type = TYPE_FUTEX;
        futex = &hdl->info.futex;
        futex->uaddr = uaddr;
        get_handle(hdl);
        INIT_LISTP(&futex->waiters);
        INIT_LIST_HEAD(futex, list);
        listp_add_tail(futex, &futex_list, list);
    }

    if (futex_op == FUTEX_WAKE_OP || futex_op == FUTEX_REQUEUE ||
            futex_op == FUTEX_CMP_REQUEUE) {
        listp_for_each_entry(tmp, &futex_list, list)
            if (tmp->uaddr == uaddr2) {
                futex2 = tmp;
                break;
            }

        if (futex2) {
            hdl2 = container_of(futex2, struct shim_handle, info.futex);
            get_handle(hdl2);
        } else {
            if (!(hdl2 = get_new_handle())) {
                unlock(futex_list_lock);
                return -ENOMEM;
            }

            hdl2->type = TYPE_FUTEX;
            futex2 = &hdl2->info.futex;
            futex2->uaddr = uaddr2;
            get_handle(hdl2);
            INIT_LISTP(&futex2->waiters);
            INIT_LIST_HEAD(futex2, list);
            listp_add_tail(futex2, &futex_list, list);
        }

        val2 = (uint32_t)(uint64_t) utime;
    }

    unlock(futex_list_lock);
    lock(hdl->lock);
    uint64_t timeout_us = NO_TIMEOUT;

    switch (futex_op) {
        case FUTEX_WAIT_BITSET:
            if (utime && timeout_us == NO_TIMEOUT) {
                struct timespec *ts = (struct timespec*) utime;
                // Round to microsecs
                timeout_us = (ts->tv_sec * 1000000) + (ts->tv_nsec / 1000);
                // Check for the CLOCK_REALTIME flag
                if (futex_op == FUTEX_WAIT_BITSET)  {
                    // DEP 1/28/17: Should really differentiate clocks, but
                    // Graphene only has one for now.
                    //&& 0 != (op & FUTEX_CLOCK_REALTIME)) {
                    uint64_t current_time = DkSystemTimeQuery();
                    if (current_time == 0) {
                        ret = -EINVAL;
                        break;
                    }
                    timeout_us -= current_time;
                }
            }

        /* Note: for FUTEX_WAIT, timeout is interpreted as a relative
         * value.  This differs from other futex operations, where
         * timeout is interpreted as an absolute value.  To obtain the
         * equivalent of FUTEX_WAIT with an absolute timeout, employ
         * FUTEX_WAIT_BITSET with val3 specified as
         * FUTEX_BITSET_MATCH_ANY. */

        case FUTEX_WAIT:
            if (utime && timeout_us == NO_TIMEOUT) {
                struct timespec *ts = (struct timespec*) utime;
                // Round to microsecs
                timeout_us = (ts->tv_sec * 1000000) + (ts->tv_nsec / 1000);
            }

        {
            uint32_t bitset = (futex_op == FUTEX_WAIT_BITSET) ? val3 :
                              0xffffffff;

            debug("FUTEX_WAIT: %p (val = %d) vs %d mask = %08x, timeout ptr %p\n",
                  uaddr, *uaddr, val, bitset, utime);

            if (*uaddr != val) {
                ret = -EAGAIN;
                break;
            }

            struct futex_waiter waiter;
            thread_setwait(&waiter.thread, NULL);
            INIT_LIST_HEAD(&waiter, list);
            waiter.bitset = bitset;
            listp_add_tail(&waiter, &futex->waiters, list);

            unlock(hdl->lock);
            ret = thread_sleep(timeout_us);
            /* DEP 1/28/17: Should return ETIMEDOUT, not EAGAIN, on timeout. */
            if (ret == -EAGAIN)
                ret = -ETIMEDOUT;
            if (ret == -ETIMEDOUT)
                listp_del(&waiter, &futex->waiters, list);
            lock(hdl->lock);
<<<<<<< HEAD
=======
            /* Chia-Che 10/17/17: FUTEX_WAKE should remove the waiter
             * from the list; if not, we should remove it now. */
>>>>>>> f7f07fe5
            if (!list_empty(&waiter, list))
                listp_del(&waiter, &futex->waiters, list);
            break;
        }

        case FUTEX_WAKE:
        case FUTEX_WAKE_BITSET: {
            struct futex_waiter * waiter, * wtmp;
            int nwaken = 0;
            uint32_t bitset = (futex_op == FUTEX_WAKE_BITSET) ? val3 :
                              0xffffffff;
            
            debug("FUTEX_WAKE: %p (val = %d) count = %d mask = %08x\n",
                  uaddr, *uaddr, val, bitset);

            listp_for_each_entry_safe(waiter, wtmp, &futex->waiters, list) {
                if (!(bitset & waiter->bitset))
                    continue;

                debug("FUTEX_WAKE wake thread %d: %p (val = %d)\n",
                      waiter->thread->tid, uaddr, *uaddr);
<<<<<<< HEAD
                listp_del(waiter, &futex->waiters, list);
=======

                listp_del_init(waiter, &futex->waiters, list);
>>>>>>> f7f07fe5
                thread_wakeup(waiter->thread);
                nwaken++;
                if (nwaken >= val) break;
            }

            ret = nwaken;
            debug("FUTEX_WAKE done: %p (val = %d) woke %d threads\n", uaddr, *uaddr, ret);
            break;
        }

        case FUTEX_WAKE_OP: {
            assert(futex2);
            int oldval = *(int *) uaddr2, newval, cmpval;

            newval = (val3 >> 12) & 0xfff;
            switch ((val3 >> 28) & 0xf) {
                case FUTEX_OP_SET:  break;
                case FUTEX_OP_ADD:  newval = oldval + newval;  break;
                case FUTEX_OP_OR:   newval = oldval | newval;  break;
                case FUTEX_OP_ANDN: newval = oldval & ~newval; break;
                case FUTEX_OP_XOR:  newval = oldval ^ newval;  break;
            }

            cmpval = val3 & 0xfff;
            switch ((val3 >> 24) & 0xf) {
                case FUTEX_OP_CMP_EQ: cmpval = (oldval == cmpval); break;
                case FUTEX_OP_CMP_NE: cmpval = (oldval != cmpval); break;
                case FUTEX_OP_CMP_LT: cmpval = (oldval < cmpval);  break;
                case FUTEX_OP_CMP_LE: cmpval = (oldval <= cmpval); break;
                case FUTEX_OP_CMP_GT: cmpval = (oldval > cmpval);  break;
                case FUTEX_OP_CMP_GE: cmpval = (oldval >= cmpval); break;
            }

            *(int *) uaddr2 = newval;
            struct futex_waiter * waiter, * wtmp;
            int nwaken = 0;
            debug("FUTEX_WAKE_OP: %p (val = %d) count = %d\n", uaddr, *uaddr, val);
            listp_for_each_entry_safe(waiter, wtmp, &futex->waiters, list) {
                debug("FUTEX_WAKE_OP wake thread %d: %p (val = %d)\n",
                      waiter->thread->tid, uaddr, *uaddr);
<<<<<<< HEAD
                listp_del(waiter, &futex->waiters, list);
=======
                listp_del_init(waiter, &futex->waiters, list);
>>>>>>> f7f07fe5
                thread_wakeup(waiter->thread);
                nwaken++;
            }

            if (cmpval) {
                unlock(hdl->lock);
                put_handle(hdl);
                hdl = hdl2;
                lock(hdl->lock);
                debug("FUTEX_WAKE: %p (val = %d) count = %d\n", uaddr2,
                      *uaddr2, val2);
                listp_for_each_entry_safe(waiter, wtmp, &futex2->waiters, list) {
                    debug("FUTEX_WAKE_OP(2) wake thread %d: %p (val = %d)\n",
                          waiter->thread->tid, uaddr2, *uaddr2);
<<<<<<< HEAD
                    listp_del(waiter, &futex2->waiters, list);
=======
                    listp_del_init(waiter, &futex2->waiters, list);
>>>>>>> f7f07fe5
                    thread_wakeup(waiter->thread);
                    nwaken++;
                }
            }
            ret = nwaken;
            break;
        }

        case FUTEX_CMP_REQUEUE:
            if (*uaddr != val3) {
                ret = -EAGAIN;
                break;
            }

        case FUTEX_REQUEUE: {
            assert(futex2);
            struct futex_waiter * waiter, * wtmp;
            int nwaken = 0;
            listp_for_each_entry_safe(waiter, wtmp, &futex->waiters, list) {
<<<<<<< HEAD
                listp_del(waiter, &futex->waiters, list);
=======
                listp_del_init(waiter, &futex->waiters, list);
>>>>>>> f7f07fe5
                thread_wakeup(waiter->thread);
                nwaken++;
                if (nwaken >= val)
                    break;
            }

            lock(hdl2->lock);
            listp_splice_init(&futex->waiters, &futex2->waiters, list, futex_waiter);
            unlock(hdl2->lock);
            put_handle(hdl2);
            ret = nwaken;
            break;
        }

        case FUTEX_FD:
            ret = set_new_fd_handle(hdl, 0, NULL);
            break;

        default:
            debug("unsupported futex op: 0x%x\n", op);
            ret = -ENOSYS;
            break;
    }

    unlock(hdl->lock);
    put_handle(hdl);
    return ret;
}

int shim_do_set_robust_list (struct robust_list_head * head, size_t len)
{
    struct shim_thread * self = get_cur_thread();
    assert(self);

    if (len != sizeof(struct robust_list_head))
        return -EINVAL;

    self->robust_list = head;
    return 0;
}

int shim_do_get_robust_list (pid_t pid, struct robust_list_head ** head,
                             size_t * len)
{
    if (!head)
        return -EFAULT;

    struct shim_thread * thread;

    if (pid) {
        thread = lookup_thread(pid);
        if (!thread)
            return -ESRCH;
    } else {
        thread = get_cur_thread();
    }

    *head = (struct robust_list_head *) thread->robust_list;
    *len = sizeof(struct robust_list_head);
    return 0;
}

void release_robust_list (struct robust_list_head * head)
{
    long futex_offset = head->futex_offset;
    struct robust_list * robust, * prev = &head->list;

    create_lock_runtime(&futex_list_lock);

    for (robust = prev->next ; robust && robust != prev ;
         prev = robust, robust = robust->next) {
        void * futex_addr = (void *) robust + futex_offset;
        struct shim_futex_handle * tmp, * futex = NULL;

        lock(futex_list_lock);

        listp_for_each_entry(tmp, &futex_list, list)
            if (tmp->uaddr == futex_addr) {
                futex = tmp;
                break;
            }

        unlock(futex_list_lock);

        if (!futex)
            continue;

        struct futex_waiter * waiter, * wtmp;
        struct shim_handle * hdl =
            container_of(futex, struct shim_handle, info.futex);
        get_handle(hdl);
        lock(hdl->lock);

        debug("release robust list: %p\n", futex_addr);
        *(int *) futex_addr = 0;
        listp_for_each_entry_safe(waiter, wtmp, &futex->waiters, list) {
<<<<<<< HEAD
            listp_del(waiter, &futex->waiters, list);
=======
            listp_del_init(waiter, &futex->waiters, list);
>>>>>>> f7f07fe5
            thread_wakeup(waiter->thread);
        }

        unlock(hdl->lock);
        put_handle(hdl);
    }
}

void release_clear_child_id (int * clear_child_tid)
{
    debug("clear child tid at %p\n", clear_child_tid);
    *clear_child_tid = 0;

    create_lock_runtime(&futex_list_lock);

    struct shim_futex_handle * tmp, * futex = NULL;
    lock(futex_list_lock);

    listp_for_each_entry(tmp, &futex_list, list)
        if (tmp->uaddr == (void *) clear_child_tid) {
            futex = tmp;
            break;
        }

    unlock(futex_list_lock);

    if (!futex)
        return;

    struct futex_waiter * waiter, * wtmp;
    struct shim_handle * hdl =
            container_of(futex, struct shim_handle, info.futex);
    get_handle(hdl);
    lock(hdl->lock);

    debug("release futex at %p\n", clear_child_tid);
    *clear_child_tid = 0;
    listp_for_each_entry_safe(waiter, wtmp, &futex->waiters, list) {
<<<<<<< HEAD
        listp_del(waiter, &futex->waiters, list);
=======
        listp_del_init(waiter, &futex->waiters, list);
>>>>>>> f7f07fe5
        thread_wakeup(waiter->thread);
    }

    unlock(hdl->lock);
    put_handle(hdl);
}<|MERGE_RESOLUTION|>--- conflicted
+++ resolved
@@ -49,12 +49,6 @@
     struct shim_thread * thread;
     uint32_t bitset;
     LIST_TYPE(futex_waiter) list;
-<<<<<<< HEAD
-    /* This is the handle for the waiter's current futex. It is updated on requeue. */
-    struct shim_handle * hdl;
-    struct atomic_int wakeup;
-=======
->>>>>>> f7f07fe5
 };
 
 // Links shim_futex_handle by the list field
@@ -195,11 +189,8 @@
             if (ret == -ETIMEDOUT)
                 listp_del(&waiter, &futex->waiters, list);
             lock(hdl->lock);
-<<<<<<< HEAD
-=======
             /* Chia-Che 10/17/17: FUTEX_WAKE should remove the waiter
              * from the list; if not, we should remove it now. */
->>>>>>> f7f07fe5
             if (!list_empty(&waiter, list))
                 listp_del(&waiter, &futex->waiters, list);
             break;
@@ -221,12 +212,8 @@
 
                 debug("FUTEX_WAKE wake thread %d: %p (val = %d)\n",
                       waiter->thread->tid, uaddr, *uaddr);
-<<<<<<< HEAD
-                listp_del(waiter, &futex->waiters, list);
-=======
 
                 listp_del_init(waiter, &futex->waiters, list);
->>>>>>> f7f07fe5
                 thread_wakeup(waiter->thread);
                 nwaken++;
                 if (nwaken >= val) break;
@@ -267,11 +254,7 @@
             listp_for_each_entry_safe(waiter, wtmp, &futex->waiters, list) {
                 debug("FUTEX_WAKE_OP wake thread %d: %p (val = %d)\n",
                       waiter->thread->tid, uaddr, *uaddr);
-<<<<<<< HEAD
-                listp_del(waiter, &futex->waiters, list);
-=======
                 listp_del_init(waiter, &futex->waiters, list);
->>>>>>> f7f07fe5
                 thread_wakeup(waiter->thread);
                 nwaken++;
             }
@@ -286,11 +269,7 @@
                 listp_for_each_entry_safe(waiter, wtmp, &futex2->waiters, list) {
                     debug("FUTEX_WAKE_OP(2) wake thread %d: %p (val = %d)\n",
                           waiter->thread->tid, uaddr2, *uaddr2);
-<<<<<<< HEAD
-                    listp_del(waiter, &futex2->waiters, list);
-=======
                     listp_del_init(waiter, &futex2->waiters, list);
->>>>>>> f7f07fe5
                     thread_wakeup(waiter->thread);
                     nwaken++;
                 }
@@ -310,11 +289,7 @@
             struct futex_waiter * waiter, * wtmp;
             int nwaken = 0;
             listp_for_each_entry_safe(waiter, wtmp, &futex->waiters, list) {
-<<<<<<< HEAD
-                listp_del(waiter, &futex->waiters, list);
-=======
                 listp_del_init(waiter, &futex->waiters, list);
->>>>>>> f7f07fe5
                 thread_wakeup(waiter->thread);
                 nwaken++;
                 if (nwaken >= val)
@@ -411,11 +386,7 @@
         debug("release robust list: %p\n", futex_addr);
         *(int *) futex_addr = 0;
         listp_for_each_entry_safe(waiter, wtmp, &futex->waiters, list) {
-<<<<<<< HEAD
-            listp_del(waiter, &futex->waiters, list);
-=======
             listp_del_init(waiter, &futex->waiters, list);
->>>>>>> f7f07fe5
             thread_wakeup(waiter->thread);
         }
 
@@ -454,11 +425,7 @@
     debug("release futex at %p\n", clear_child_tid);
     *clear_child_tid = 0;
     listp_for_each_entry_safe(waiter, wtmp, &futex->waiters, list) {
-<<<<<<< HEAD
-        listp_del(waiter, &futex->waiters, list);
-=======
         listp_del_init(waiter, &futex->waiters, list);
->>>>>>> f7f07fe5
         thread_wakeup(waiter->thread);
     }
 
