--- conflicted
+++ resolved
@@ -563,11 +563,8 @@
             progressed = true;
             sops->stat.failed = true;
 send_result:
-<<<<<<< HEAD
-=======
             /* Chia-Che 10/17/17: If the code reaches this point, sops should
              * still be in sobj->ops. */
->>>>>>> f7f07fe5
             listp_del_init(sops, &sobj->ops, progress);
             sem->nreqs--;
             if (!sops->client.vmid) {
@@ -850,12 +847,9 @@
     while (!sem_ops->stat.completed &&
            !sem_ops->stat.failed) {
         if (!sem->owned) {
-<<<<<<< HEAD
-=======
             /* Chia-Che 10/17/17: sem_ops may move from semaphore to semaphore
                base on its current state */
             next_ops = &sem->sems[sem_ops->ops[sem_ops->stat.current].sem_num].next_ops;
->>>>>>> f7f07fe5
             listp_del_init(sem_ops, next_ops, progress);
             goto unowned;
         }
