/* -*- mode:c; c-file-style:"k&r"; c-basic-offset: 4; tab-width:4; indent-tabs-mode:nil; mode:auto-fill; fill-column:78; -*- */
/* vim: set ts=4 sw=4 et tw=78 fo=cqt wm=0: */

/* Copyright (C) 2014 OSCAR lab, Stony Brook University
   This file is part of Graphene Library OS.

   Graphene Library OS is free software: you can redistribute it and/or
   modify it under the terms of the GNU General Public License
   as published by the Free Software Foundation, either version 3 of the
   License, or (at your option) any later version.

   Graphene Library OS is distributed in the hope that it will be useful,
   but WITHOUT ANY WARRANTY; without even the implied warranty of
   MERCHANTABILITY or FITNESS FOR A PARTICULAR PURPOSE.  See the
   GNU General Public License for more details.

   You should have received a copy of the GNU General Public License
   along with this program.  If not, see <http://www.gnu.org/licenses/>.  */

/*
 * shim_fs.c
 *
 * This file contains codes for creating filesystems in library OS.
 */

#include <shim_internal.h>
#include <shim_utils.h>
#include <shim_fs.h>
#include <shim_checkpoint.h>

#include <pal.h>
#include <pal_error.h>
#include <pal_debug.h>
#include <list.h>

#include <linux/fcntl.h>

struct shim_fs {
    char name[8];
    struct shim_fs_ops * fs_ops;
    struct shim_d_ops * d_ops;
};

#define NUM_MOUNTABLE_FS    3

struct shim_fs mountable_fs [NUM_MOUNTABLE_FS] = {
        { .name = "chroot", .fs_ops = &chroot_fs_ops, .d_ops = &chroot_d_ops, },
        { .name = "proc",   .fs_ops = &proc_fs_ops,   .d_ops = &proc_d_ops,   },
        { .name = "dev",    .fs_ops = &dev_fs_ops,    .d_ops = &dev_d_ops,    },
    };

#define NUM_BUILTIN_FS      4

struct shim_mount * builtin_fs [NUM_BUILTIN_FS] = {
                &chroot_builtin_fs,
                &pipe_builtin_fs,
                &socket_builtin_fs,
                &epoll_builtin_fs,
        };

static LOCKTYPE mount_mgr_lock;

#define system_lock()       lock(mount_mgr_lock)
#define system_unlock()     unlock(mount_mgr_lock)

#define MOUNT_MGR_ALLOC     64
#define PAGE_SIZE           allocsize

#define OBJ_TYPE struct shim_mount
#include <memmgr.h>

static MEM_MGR mount_mgr = NULL;
DEFINE_LISTP(shim_mount);
/* Links to mount->list */
static LISTP_TYPE(shim_mount) mount_list;
static LOCKTYPE mount_list_lock;

int init_fs (void)
{
    mount_mgr = create_mem_mgr(init_align_up(MOUNT_MGR_ALLOC));
    if (!mount_mgr)
        return -ENOMEM;

    create_lock(mount_mgr_lock);
    create_lock(mount_list_lock);
    return 0;
}

static struct shim_mount * alloc_mount (void)
{
    return get_mem_obj_from_mgr_enlarge(mount_mgr,
                                        size_align_up(MOUNT_MGR_ALLOC));
}

static bool mount_migrated = false;

static int __mount_root (struct shim_dentry ** root)
{
    char type[CONFIG_MAX], uri[CONFIG_MAX];
    int ret = 0;

    if (root_config &&
            get_config(root_config, "fs.root.type", type, CONFIG_MAX) > 0 &&
            get_config(root_config, "fs.root.uri", uri, CONFIG_MAX) > 0) {
        debug("mounting root filesystem: %s from %s\n", type, uri);
        if ((ret = mount_fs(type, uri, "/", NULL, root, 0)) < 0) {
            debug("mounting root filesystem failed (%d)\n", ret);
            goto out;
        }
        goto out;
    }

    debug("mounting default root filesystem\n");
    if ((ret = mount_fs("chroot", "file:", "/", NULL, root, 0)) < 0) {
        debug("mounting root filesystem failed (%d)\n", ret);
        goto out;
    }

out:
    return ret;
}

static int __mount_sys (struct shim_dentry *root)
{
    int ret;

    debug("mounting as proc filesystem: /proc\n");

    if ((ret = mount_fs("proc", NULL, "/proc", root, NULL, 0)) < 0) {
        debug("mounting proc filesystem failed (%d)\n", ret);
        return ret;
    }

    debug("mounting as dev filesystem: /dev\n");

    struct shim_dentry *dev_dent = NULL;
    if ((ret = mount_fs("dev", NULL, "/dev", root, &dev_dent, 0)) < 0) {
        debug("mounting dev filesystem failed (%d)\n", ret);
        return ret;
    }

    debug("mounting as chroot filesystem: from dev:tty to /dev\n");

    if ((ret = mount_fs("chroot", "dev:tty", "/dev/tty", dev_dent, NULL, 0)) < 0) {
        debug("mounting terminal device failed (%d)\n", ret);
        return ret;
    }

    return 0;
}

static int __mount_one_other (const char * key, int keylen)
{
    if (!root_config)
        return 0;

    char k[CONFIG_MAX], p[CONFIG_MAX], u[CONFIG_MAX],
         t[CONFIG_MAX];
    char * uri = NULL;
    int ret;

    memcpy(k, "fs.mount.", 9);
    memcpy(k + 9, key, keylen);
    char * kp = k + 9 + keylen;

    memcpy(kp, ".path", 6);
    if (get_config(root_config, k, p, CONFIG_MAX) <= 0)
        return -EINVAL;

    memcpy(kp, ".type", 6);
    if (get_config(root_config, k, t, CONFIG_MAX) <= 0)
        return -EINVAL;

    memcpy(kp, ".uri", 5);
    if (get_config(root_config, k, u, CONFIG_MAX) > 0)
        uri = u;

    debug("mounting as %s filesystem: from %s to %s\n", t, uri, p);

    if ((ret = mount_fs(t, uri, p, NULL, NULL, 1)) < 0) {
        debug("mounting %s on %s (type=%s) failed (%e)\n", uri, p, t,
              -ret);
        return ret;
    }

    return 0;
}

static int __mount_others (void)
{
    if (!root_config)
        return 0;

    int nkeys;
    char * keybuf = __alloca(get_config_entries_size(root_config, "fs.mount"));

    nkeys = get_config_entries(root_config, "fs.mount", keybuf);

    if (nkeys < 0)
        return 0;

    const char * key = keybuf, * next = NULL;
    for (int n = 0 ; n < nkeys ; key = next, n++) {
        for (next = key ; *next ; next++);
        next++;
        int ret = __mount_one_other(key, next - key - 1);
        if (ret < 0)
            return ret;
    }

    return 0;
}

int init_mount_root (void)
{
    if (mount_migrated)
        return 0;

    int ret;
    struct shim_dentry *root = NULL;
    
    if ((ret = __mount_root(&root)) < 0)
        return ret;

    if ((ret = __mount_sys(root)) < 0)
        return ret;

    return 0;
}

int init_mount (void)
{
    if (mount_migrated)
        return 0;

    int ret;

    if ((ret = __mount_others()) < 0)
        return ret;

    return 0;
}

static inline struct shim_fs * find_fs (const char * type)
{
    struct shim_fs * fs = NULL;
    int len = strlen(type);

    for (int i = 0 ; i < NUM_MOUNTABLE_FS ; i++)
        if (!memcmp(type, mountable_fs[i].name, len + 1)) {
            fs = &mountable_fs[i];
            break;
        }

    return fs;
}

int search_builtin_fs (const char * type, struct shim_mount ** fs)
{
    int len = strlen(type);

    for (int i = 0 ; i < NUM_BUILTIN_FS ; i++)
        if (!memcmp(type, builtin_fs[i]->type, len + 1)) {
            *fs = builtin_fs[i];
            return 0;
        }

    return -ENOENT;
}

int __mount_fs (struct shim_mount * mount, struct shim_dentry * dent)
{
    int ret = 0;

    dent->state |= DENTRY_MOUNTPOINT;
    get_dentry(dent);
    mount->mount_point = dent;
    dent->mounted = mount;

    struct shim_dentry * mount_root = mount->root;

    if (!mount_root) {
        /* mount_root->state |= DENTRY_VALID; */
        mount_root = get_new_dentry(mount, NULL, "", 0, NULL);
        assert(mount->d_ops && mount->d_ops->lookup);
        ret = mount->d_ops->lookup(mount_root, 0);
        if (ret < 0) {
            /* Try getting rid of ESKIPPED case */
            assert (ret != -ESKIPPED);
            return ret;
        }
        mount->root = mount_root;
    }

    /* DEP 7/1/17: If the mount is a directory, make sure the mount
     * point is marked as a directory */
    if (mount_root->state & DENTRY_ISDIRECTORY)
        dent->state |= DENTRY_ISDIRECTORY;
    
    /* DEP 6/16/17: In the dcache redesign, we don't use the *REACHABLE flags, but
     * leaving this commented for documentation, in case there is a problem
     * I over-simplified */
    //mount_root->state |= dent->state & (DENTRY_REACHABLE|DENTRY_UNREACHABLE);

    /* DEP 6/16/17: In the dcache redesign, I don't believe we need to manually
     * rehash the path; this should be handled by get_new_dentry, or already be 
     * hashed if mount_root exists.  I'm going to leave this line here for now
     * as documentation in case there is a problem later.
     */
    //__add_dcache(mount_root, &mount->path.hash);

    if ((ret = __del_dentry_tree(dent)) < 0)
        return ret;

    lock(mount_list_lock);
    get_mount(mount);
    listp_add_tail(mount, &mount_list, list);
    unlock(mount_list_lock);

    do {
        struct shim_dentry * parent = dent->parent;

        if (dent->state & DENTRY_ANCESTOR) {
            put_dentry(dent);
            break;
        }

        dent->state |= DENTRY_ANCESTOR;
        if (parent)
            get_dentry(parent);
        put_dentry(dent);
        dent = parent;
    } while (dent);

    
    return 0;
}

/* Parent is optional, but helpful.
 * dentp (optional) memoizes the dentry of the newly-mounted FS, on success. 
 *
 * The make_ancestor flag creates pseudo-dentries for any missing paths (passed to
 * __path_lookupat).  This is only intended for use to connect mounts specified in the manifest
 * when an intervening path is missing.
 */
int mount_fs (const char * type, const char * uri, const char * mount_point,
              struct shim_dentry *parent, struct shim_dentry **dentp,
              int make_ancestor)
{
    int ret = 0;
    struct shim_fs * fs = find_fs(type);

    if (!fs || !fs->fs_ops || !fs->fs_ops->mount) {
        ret = -ENODEV;
        goto out;
    }

    /* Split the mount point into the prefix and atom */
    int mount_point_len = strlen(mount_point);
    const char * last = &mount_point[mount_point_len - 1];
    int left = mount_point_len;
    int last_len = 1;
    // Drop any trailing slashes
    while (left && *last == '/') {
        left--;
        last--;
        if (last_len != 0)
            last_len--;
    }
    // Skip the atom
    while (left && *last != '/') {
        left--;
        last--;
        last_len++;
    }
    if (*last == '/') {
        // Move forward one
        last++;
        last_len--;
    }

    if (!parent) {
        // See if we are not at the root mount
        if (mount_point_len != 1 || mount_point[0] != '/') {
            // Look up the parent
            char * parent_path = __alloca(mount_point_len);
            memset(parent_path, 0, mount_point_len);
            assert(last_len >= 1 && (mount_point_len - last_len) >= 0);
            memcpy(parent_path, mount_point, mount_point_len - last_len);
            if ((ret = __path_lookupat(dentry_root, parent_path, 0, &parent, 0,
                                       dentry_root->fs, make_ancestor)) < 0) {
                debug("Path lookup failed %d\n", ret);
                goto out;
            }
        }
    }
    
    lock(dcache_lock);

    struct shim_mount * mount = alloc_mount();
    void * mount_data = NULL;

    /* call fs-specific mount to allocate mount_data */
    if ((ret = fs->fs_ops->mount(uri, mount_point, &mount_data)) < 0)
        goto out;


    int uri_len = uri ? strlen(uri) : 0;
    qstrsetstr(&mount->path, mount_point, mount_point_len);
    qstrsetstr(&mount->uri, uri, uri_len);
    memcpy(mount->type, fs->name, sizeof(fs->name));
    mount->fs_ops    = fs->fs_ops;
    mount->d_ops     = fs->d_ops;
    mount->data      = mount_data;

    /* Get the negative dentry from the cache, if one exists */
    struct shim_dentry * dent, *dent2;
    /* Special case the root */
    if (mount_point_len == 1 && mount_point[0] == '/')
        dent = dentry_root;
    else {
        dent = __lookup_dcache(parent, last,
                               last_len,
                               NULL, 0, NULL);

        if(!dent) {
            dent = get_new_dentry(mount, parent, last, last_len, NULL);
            get_dentry(dent);
        }
    }
    
    assert(dent == dentry_root || !(dent->state & DENTRY_VALID));    

    // We need to fix up the relative path to this mount, but only for
    // directories.  
    qstrsetstr(&dent->rel_path, "", 0);
    mount->path.hash = dent->rel_path.hash;

    /*Now go ahead and do a lookup so the dentry is valid */
    if ((ret = __path_lookupat(dentry_root, mount_point, 0, &dent2, 0,
                               parent ? parent->fs : mount, make_ancestor)) < 0) 
        goto out;

    assert(dent == dent2);
<<<<<<< HEAD
        
=======

    /* We want the net impact of mounting to increment the ref count on the
     * entry (until the unmount).  But we shouldn't also hold the reference on
     * dent from the validation step.  Drop it here */
    put_dentry(dent2);
    
>>>>>>> 62f07c71
    ret = __mount_fs(mount, dent);

    // If we made it this far and the dentry is still negative, clear
    // the negative flag from the denry. 
    if ((!ret) && (dent->state & DENTRY_NEGATIVE)) 
        dent->state &= ~DENTRY_NEGATIVE;
    
    /* Set the file system at the mount point properly */
    dent->fs = mount;
    
    if (dentp && !ret)
        *dentp = dent;
out:
    unlock(dcache_lock);
    return ret;
}

void get_mount (struct shim_mount * mount)
{
    REF_INC(mount->ref_count);
}

void put_mount (struct shim_mount * mount)
{
    REF_DEC(mount->ref_count);
}

int walk_mounts (int (*walk) (struct shim_mount * mount, void * arg),
                 void * arg)
{
    struct shim_mount * mount, * n;
    int ret;
    int nsrched = 0;

    lock(mount_list_lock);

    listp_for_each_entry_safe(mount, n, &mount_list, list) {
        if ((ret = (*walk) (mount, arg)) < 0)
            break;

        if (ret > 0)
            nsrched++;
    }

    unlock(mount_list_lock);
    return ret < 0 ? ret : (nsrched ? 0 : -ESRCH);
}

struct shim_mount * find_mount_from_uri (const char * uri)
{
    struct shim_mount * mount, * found = NULL;
    int longest_path = 0;

    lock(mount_list_lock);
    listp_for_each_entry(mount, &mount_list, list) {
        if (qstrempty(&mount->uri))
            continue;

        if (!memcmp(qstrgetstr(&mount->uri), uri, mount->uri.len) &&
            (uri[mount->uri.len] == '/' || uri[mount->uri.len] == '/')) {
            if (mount->path.len > longest_path) {
                longest_path = mount->path.len;
                found = mount;
            }
        }
    }

    if (found)
        get_mount(found);

    unlock(mount_list_lock);
    return found;
}

BEGIN_CP_FUNC(mount)
{
    assert(size == sizeof(struct shim_mount));

    struct shim_mount * mount = (struct shim_mount *) obj;
    struct shim_mount * new_mount = NULL;

    ptr_t off = GET_FROM_CP_MAP(obj);

    if (!off) {
        off = ADD_CP_OFFSET(sizeof(struct shim_mount));
        ADD_TO_CP_MAP(obj, off);

        if (!mount->cpdata &&
            mount->fs_ops &&
            mount->fs_ops->checkpoint) {
            void * cpdata = NULL;
            int bytes = mount->fs_ops->checkpoint(&cpdata, mount->data);
            if (bytes > 0) {
                mount->cpdata = cpdata;
                mount->cpsize = bytes;
            }
        }

        new_mount = (struct shim_mount *) (base + off);
        *new_mount = *mount;

        if (mount->cpdata) {
            struct shim_mem_entry * entry;
            DO_CP_SIZE(memory, mount->cpdata, mount->cpsize, &entry);
            new_mount->cpdata = NULL;
            entry->paddr = &new_mount->cpdata;
        }

        new_mount->data = NULL;
        new_mount->mount_point = NULL;
        new_mount->root = NULL;
        INIT_LIST_HEAD(new_mount, list);

        DO_CP_IN_MEMBER(qstr, new_mount, path);
        DO_CP_IN_MEMBER(qstr, new_mount, uri);

        if (mount->mount_point)
            DO_CP_MEMBER(dentry, mount, new_mount, mount_point);

        if (mount->root)
            DO_CP_MEMBER(dentry, mount, new_mount, root);

        ADD_CP_FUNC_ENTRY(off);
    } else {
        new_mount = (struct shim_mount *) (base + off);
    }

    if (objp)
        *objp = (void *) new_mount;
}
END_CP_FUNC(mount)

BEGIN_RS_FUNC(mount)
{
    struct shim_mount * mount = (void *) (base + GET_CP_FUNC_ENTRY());

    CP_REBASE(mount->cpdata);
    CP_REBASE(mount->list);
    CP_REBASE(mount->mount_point);
    CP_REBASE(mount->root);

    struct shim_fs * fs = find_fs(mount->type);

    if (fs && fs->fs_ops && fs->fs_ops->migrate && mount->cpdata) {
        void * mount_data = NULL;
        if (fs->fs_ops->migrate(mount->cpdata, &mount_data) == 0)
            mount->data = mount_data;
        mount->cpdata = NULL;
    }

    mount->fs_ops = fs->fs_ops;
    mount->d_ops = fs->d_ops;

    listp_add_tail(mount, &mount_list, list);

    if (!qstrempty(&mount->path)) {
        DEBUG_RS("type=%s,uri=%s,path=%s", mount->type, qstrgetstr(&mount->uri),
                 qstrgetstr(&mount->path));
    } else {
        DEBUG_RS("type=%s,uri=%s", mount->type, qstrgetstr(&mount->uri));
    }
}
END_RS_FUNC(mount)

BEGIN_CP_FUNC(all_mounts)
{
    struct shim_mount * mount;
    lock(mount_list_lock);
    listp_for_each_entry(mount, &mount_list, list)
        DO_CP(mount, mount, NULL);
    unlock(mount_list_lock);

    /* add an empty entry to mark as migrated */
    ADD_CP_FUNC_ENTRY(0);
}
END_CP_FUNC(all_mounts)

BEGIN_RS_FUNC(all_mounts)
{
    /* to prevent file system from being mount again */
    mount_migrated = true;
}
END_RS_FUNC(all_mounts)

const char * get_file_name (const char * path, size_t len)
{
    const char * c = path + len - 1;
    while (c > path && *c != '/')
        c--;
    return *c == '/' ? c + 1 : c;
}<|MERGE_RESOLUTION|>--- conflicted
+++ resolved
@@ -442,16 +442,12 @@
         goto out;
 
     assert(dent == dent2);
-<<<<<<< HEAD
-        
-=======
 
     /* We want the net impact of mounting to increment the ref count on the
      * entry (until the unmount).  But we shouldn't also hold the reference on
      * dent from the validation step.  Drop it here */
     put_dentry(dent2);
-    
->>>>>>> 62f07c71
+
     ret = __mount_fs(mount, dent);
 
     // If we made it this far and the dentry is still negative, clear
