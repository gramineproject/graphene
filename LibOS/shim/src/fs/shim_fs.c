--- conflicted
+++ resolved
@@ -178,11 +178,7 @@
     debug("mounting as %s filesystem: from %s to %s\n", t, uri, p);
 
     if ((ret = mount_fs(t, uri, p, NULL, NULL, 1)) < 0) {
-<<<<<<< HEAD
-        debug("mounting %s on %s (type=%s) failed (%d)\n", t, uri, p,
-=======
         debug("mounting %s on %s (type=%s) failed (%e)\n", uri, p, t,
->>>>>>> 7d44cc9c
               -ret);
         return ret;
     }
