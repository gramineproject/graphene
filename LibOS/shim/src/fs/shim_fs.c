--- conflicted
+++ resolved
@@ -43,15 +43,14 @@
         .d_ops  = &dev_d_ops,
     },
     {
-<<<<<<< HEAD
+        .name   = "sys",
+        .fs_ops = &sys_fs_ops,
+        .d_ops  = &sys_d_ops,
+    },
+    {
         .name   = "tmpfs",
         .fs_ops = &tmp_fs_ops,
         .d_ops  = &tmp_d_ops,
-=======
-        .name   = "sys",
-        .fs_ops = &sys_fs_ops,
-        .d_ops  = &sys_d_ops,
->>>>>>> 439524b9
     },
 };
 
