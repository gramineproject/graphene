--- conflicted
+++ resolved
@@ -356,15 +356,12 @@
     int ref_count = REF_DEC(thread->ref_count);
 
     if (!ref_count) {
-<<<<<<< HEAD
+        /* Simple threads always live on the simple thread list */
+        listp_del(thread, &simple_thread_list, list);
         list_del(&thread->list);
         if (thread->exit_event)
             DkObjectClose(thread->exit_event);
         destroy_lock(thread->lock);
-=======
-        /* Simple threads always live on the simple thread list */
-        listp_del(thread, &simple_thread_list, list);
->>>>>>> e583b39c
         free(thread);
     }
 }
