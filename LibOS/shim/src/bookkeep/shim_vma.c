--- conflicted
+++ resolved
@@ -250,22 +250,12 @@
     return tmp;
 }
 
-<<<<<<< HEAD
-static bool check_vma_flags (const struct shim_vma * vma, int flags)
-{
-    if (vma->flags & VMA_UNMAPPED)
-        return true;
-
-    if ((vma->flags & VMA_INTERNAL) != (flags & VMA_INTERNAL)) {
-        debug("Check vma flag failure: vma flags %x, checked flags %x\n", vma->flags, flags);
-=======
 static void assert_vma_flags_compat (const struct shim_vma * vma, int flags)
 {
     if (!(vma->flags & VMA_UNMAPPED)
           && (vma->flags & VMA_INTERNAL) != (flags & VMA_INTERNAL)) {
         debug("Check vma flag failure: vma flags %x, checked flags %x\n",
               vma->flags, flags);
->>>>>>> 32feb2f9
         bug();
     }
 }
@@ -309,11 +299,7 @@
             /* now we get the exact vma handle */
             tmp = __lookup_vma(addr, length);
             assert(tmp);
-<<<<<<< HEAD
-            assert(check_vma_flags(tmp, flags));
-=======
             assert_vma_flags_compat(tmp, flags);
->>>>>>> 32feb2f9
         }
     } else {
         struct shim_vma * cont = NULL, * n; /* cont: continue to scan vmas */
@@ -330,14 +316,7 @@
 
             if (prev) { /* has a precendent vma */
                 if (test_vma_endin(prev, addr, length)) {
-<<<<<<< HEAD
-                    if (!check_vma_flags(prev, flags)) {
-                        ret = -EACCES;
-                        goto err;
-                    }
-=======
                     assert_vma_flags_compat(prev, flags);
->>>>>>> 32feb2f9
 
                     /* the previous vma ends in the range; otherwise, there is
                      * no overlapping. Another case is handled by the supervma
@@ -359,14 +338,7 @@
                 if (!test_vma_startin(cont, addr, length))
                     break;
 
-<<<<<<< HEAD
-                if (!check_vma_flags(cont, flags)) {
-                    ret = -EACCES;
-                    goto err;
-                }
-=======
                 assert_vma_flags_compat(cont, flags);
->>>>>>> 32feb2f9
 
                 if (test_vma_endin(cont, addr, length)) {
                     __remove_vma(cont);
@@ -425,11 +397,7 @@
  * We need to split the area aur reduce the size
  * Check the address falls between alread allocated area or not
  */
-<<<<<<< HEAD
-static int __bkeep_munmap (void * addr, uint64_t length, int flags)
-=======
 static void __bkeep_munmap (void * addr, uint64_t length, int flags)
->>>>>>> 32feb2f9
 {
     struct shim_vma * tmp, * n;
 
@@ -497,11 +465,7 @@
     }
 }
 
-<<<<<<< HEAD
-int bkeep_munmap (void * addr, uint64_t length, int flags)
-=======
 void bkeep_munmap (void * addr, uint64_t length, int flags)
->>>>>>> 32feb2f9
 {
     if (!length)
         return;
@@ -741,37 +705,15 @@
         new->flags  = flags|VMA_UNMAPPED;
         new->prot   = PROT_NONE;
 
-        // struct shim_vma* it = NULL;
-        // debug("FORWARD:\n");
-        // listp_for_each_entry(it, &vma_list, list) {
-        //     debug("%p-%p\n", it->addr, it->addr + it->length);
-        // }
-        // it = NULL;
-        // debug("BACKWARD:\n");
-        // listp_for_each_entry_reverse(it, &vma_list, list) {
-        //     debug("%p-%p\n", it->addr, it->addr + it->length);
-        // }
-
-        debug("LINE: %d\n", __LINE__);
         listp_for_each_entry_reverse(prev, &vma_list, list) {
-            debug("LINE %d: prev: [%p] %p-%p\n", __LINE__, prev, prev->addr, prev->addr + prev->length);
-            //debug("LINE %d: new: %p-%p prev: %p-%p\n", __LINE__, new->addr, new->addr + new->length, prev->addr, prev->addr + prev->length);
             if (prev->list.next)
                 assert(prev->list.next->list.prev == prev);
             if (new->addr >= prev->addr + prev->length) {
-<<<<<<< HEAD
-=======
-                debug("LINE: %d\n", __LINE__);
->>>>>>> 32feb2f9
                 found = true;
                 break;
             }
 
             if (new->addr < heap_bottom) {
-<<<<<<< HEAD
-=======
-                debug("LINE: %d\n", __LINE__);
->>>>>>> 32feb2f9
                 found = true;
                 break;
             }
@@ -787,55 +729,32 @@
                 new->addr = prev->addr - length;
             prev_prev = prev;
         }
-        if (prev_prev)
-            debug("LINE %d: prev_prev: [%p] %p-%p\n", __LINE__, prev_prev, prev_prev->addr, prev_prev->addr + prev_prev->length);
-        if (prev)
-            debug("LINE %d: prev: %p-%p\n", __LINE__, prev->addr, prev->addr + prev->length);
-        else
-            debug("LINE: %d\n", __LINE__);
 
         /* DEP 6/4/17: This case appears to be detecting whether you wrapped around the
          * list wtihout finding anything. Let's add an explicit variable for
          * this case, but keep the check for now to be safe. */
         if (listp_empty(&vma_list)
             || (!found && prev == listp_last_entry(&vma_list, shim_vma, list))) {
-            debug("LINE: %d\n", __LINE__);
             prev = NULL;
             break;
         }
 
         if (new->addr < heap_bottom) {
-            debug("LINE: %d\n", __LINE__);
             if (heap_top == PAL_CB(user_address.end)) {
                 __assert_vma();
                 unlock(vma_list_lock);
                 put_vma(new);
                 return NULL;
             } else {
-                debug("LINE: %d\n", __LINE__);
                 __set_heap_top(heap_top, (void *) PAL_CB(user_address.end));
                 new->addr = NULL;
             }
         }
-        debug("LINE: %d\n", __LINE__);
     } while (!new->addr);
 
     assert(!prev || prev->addr + prev->length <= new->addr);
     get_vma(new);
-    if (prev_prev)
-        debug("LINE %d: prev_prev: [%p] %p-%p\n", __LINE__, prev_prev, prev_prev->addr, prev_prev->addr + prev_prev->length);
-    __assert_vma();
-    debug_print_vma_list();
-    //debug("Inserting %p-%p after %p-%p\n", new->addr, new->addr + new->length, prev->addr, prev->addr + prev->length);
-    //debug("new: %p-%p prev: %p-%p\n", new->addr, new->addr + new->length, prev->addr, prev->addr + prev->length);
-    if (prev)
-        //debug("prev: %p-%p\n", prev->addr, prev->addr + prev->length);
-        debug("Inserting %p-%p after %p-%p\n", new->addr, new->addr + new->length, prev->addr, prev->addr + prev->length);
-    else
-        debug("prev: NULL\n");
-    //debug("new: %p-%p\n", new->addr, new->addr + new->length);
     listp_add_after(new, prev, &vma_list, list);
-    debug("get unmapped: %p-%p\n", new->addr, new->addr + new->length);
     __assert_vma();
     unlock(vma_list_lock);
     return new->addr;
@@ -936,10 +855,7 @@
 
     struct shim_vma * vma = __lookup_overlap_vma(addr, length, NULL);
     if (!vma) {
-<<<<<<< HEAD
-=======
         __assert_vma();
->>>>>>> 32feb2f9
         unlock(vma_list_lock);
         if (res_vma)
             *res_vma = NULL;
@@ -952,10 +868,7 @@
     void * tmp_addr = vma->addr;
     uint64_t tmp_length = vma->length;
 
-<<<<<<< HEAD
-=======
-    __assert_vma();
->>>>>>> 32feb2f9
+    __assert_vma();
     unlock(vma_list_lock);
 
     debug("vma overlapped at %p-%p\n", tmp_addr, tmp_addr + tmp_length);
@@ -994,28 +907,6 @@
             return tmp;
         }
 
-<<<<<<< HEAD
-        /* Assert we are really sorted */
-        if (!(!prev || prev->addr + prev->length <= tmp->addr)) {
-            struct shim_vma * tmp2;
-            warn("Failure\n");
-            void * last_addr = NULL;
-            listp_for_each_entry(tmp2, &vma_list, list) {
-                warn ("Entry: %llx..%llx (%llx)\n", tmp2->addr, tmp2->addr + tmp2->length, tmp2->length);
-                // Don't do an infinite dump if the list gets corrupted
-                if (tmp2->addr < last_addr) {
-                    warn("VMA list corruption detected.  Stopping debug print.\n");
-                    break;
-                }
-                last_addr = tmp2->addr;
-            }
-            warn("Prev is %p, tmp->addr = %llx, len is %llx\n", prev, tmp->addr, tmp->length);
-            if (prev)
-                warn("prev addr is %llx, len is %llx\n", prev->addr, prev->length);
-        }
-        assert(!prev || prev->addr + prev->length <= tmp->addr);
-=======
->>>>>>> 32feb2f9
         /* Insert in order; break once we are past the appropriate point */
         if (tmp->addr > addr)
             break;
@@ -1371,13 +1262,7 @@
     SAVE_PROFILE_INTERVAL(vma_lookup_overlap);
 
     if (tmp) {
-<<<<<<< HEAD
-        if ((ret = __bkeep_munmap(vma->addr, vma->length, vma->flags)) < 0)
-            return ret;
-
-=======
         __bkeep_munmap(vma->addr, vma->length, vma->flags);
->>>>>>> 32feb2f9
         if (prev->list.next == tmp &&
             tmp->addr < vma->addr)
             prev = tmp;
@@ -1526,9 +1411,7 @@
                    vma->flags & VMA_UNMAPPED ? " (unmapped)" : "",
                    vma->comment[0] ? " comment=" : "",
                    vma->comment[0] ? vma->comment : "");
-<<<<<<< HEAD
-=======
-        
+
         // Don't do an infinite dump if the list is corrupted.
         if (prev && prev->addr >= vma->addr) {
             warn("VMA list corruption detected. Stopping debug print.\n");
@@ -1537,6 +1420,5 @@
         }
 
         prev = vma;
->>>>>>> 32feb2f9
     }
 }