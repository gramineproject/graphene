--- conflicted
+++ resolved
@@ -894,10 +894,6 @@
     
     listp_for_each_entry(tmp, &vma_list, list) {
 
-<<<<<<< HEAD
-    listp_for_each_entry(tmp, &vma_list, list) {
-=======
->>>>>>> f7f07fe5
         if (test_vma_contain(tmp, addr, length)) {
             if (pprev)
                 *pprev = prev;
