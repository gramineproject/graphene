--- conflicted
+++ resolved
@@ -866,37 +866,6 @@
         if (heap_max > ADDR_32BIT)
             heap_max = ADDR_32BIT;
 
-<<<<<<< HEAD
-static struct shim_vma * __lookup_supervma (const void * addr, uint64_t length,
-                                            struct shim_vma ** pprev)
-{
-    struct shim_vma * tmp, * prev = NULL;
-
-    listp_for_each_entry(tmp, &vma_list, list) {
-        if (test_vma_contain(tmp, addr, length)) {
-            if (pprev)
-                *pprev = prev;
-            return tmp;
-        }
-
-        /* Assert we are really sorted */
-        if (!(!prev || prev->addr + prev->length <= tmp->addr)) {
-            struct shim_vma * tmp2;
-            warn("Failure\n");
-            void * last_addr = NULL;
-            listp_for_each_entry(tmp2, &vma_list, list) {
-                warn ("Entry: %llx..%llx (%llx)\n", tmp2->addr, tmp2->addr + tmp2->length, tmp2->length);
-                // Don't do an infinite dump if the list gets corrupted
-                if (tmp2->addr < last_addr) {
-                    warn("VMA list corruption detected.  Stopping debug print.\n");
-                    break;
-                }
-                last_addr = tmp2->addr;
-            }
-            warn("Prev is %p, tmp->addr = %llx, len is %llx\n", prev, tmp->addr, tmp->length);
-            if (prev)
-                warn("prev addr is %llx, len is %llx\n", prev->addr, prev->length);
-=======
         if (top_addr > heap_max)
             top_addr = heap_max;
     }
@@ -918,7 +887,6 @@
         if (top_addr == current_heap_top) {
             debug("heap top adjusted to %p\n", addr);
             current_heap_top = addr;
->>>>>>> f8bf4690
         }
         goto out;
     }
