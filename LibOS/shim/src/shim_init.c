--- conflicted
+++ resolved
@@ -418,11 +418,7 @@
 
         PAL_NUM ret = DkStreamRead(PAL_CB(parent_process), 0, sizeof(hdr), &hdr, NULL, 0);
         if (ret == PAL_STREAM_ERROR || ret != sizeof(hdr))
-<<<<<<< HEAD
             shim_do_exit(PAL_NATIVE_ERRNO() == PAL_ERROR_ENDOFSTREAM ? -EPERM : -PAL_ERRNO());
-=======
-            DkProcessExit(PAL_ERRNO());
->>>>>>> c24bddd5
 
         assert(hdr.size);
         RUN_INIT(receive_checkpoint_and_restore, &hdr);
