BASH_DIR = bash-4.1

<<<<<<< HEAD
manifests = $(patsubst %.manifest.template,%.manifest,$(wildcard *.manifest.template))
=======
manifests = $(addsuffix .manifest,bash ls cp rm cat date)
>>>>>>> f8bf4690
exec_target = $(manifests)

level = ../../
include ../../Makefile

$(bash_src): $(BASH_DIR).tar.gz
	tar -xmzf $<

$(bash_src)/bash: $(BASH_DIR)
	cd $(BASH_DIR) && ./configure --without-gnu-malloc
	cd $(BASH_DIR) && $(MAKE) CC="gcc -g"

bash-local: $(BASH_DIR)/bash
	cp $< bash-local

regression:
	@echo "\n\nBuilding Bash Manifests"
	@$(MAKE) >> /dev/null 2>&1

	@echo "\n\nRun bash_test.sh:"
	-./bash.manifest bash_test.sh 2
	-grep -q "hello 2" OUTPUT
	@rm OUTPUT



distclean: clean-manifests
	rm -rf $(bash_src)
	rm -rf bash result $(test_targets)<|MERGE_RESOLUTION|>--- conflicted
+++ resolved
@@ -1,10 +1,6 @@
 BASH_DIR = bash-4.1
 
-<<<<<<< HEAD
-manifests = $(patsubst %.manifest.template,%.manifest,$(wildcard *.manifest.template))
-=======
 manifests = $(addsuffix .manifest,bash ls cp rm cat date)
->>>>>>> f8bf4690
 exec_target = $(manifests)
 
 level = ../../
