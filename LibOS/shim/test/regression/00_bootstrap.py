#!/usr/bin/python

import os, sys, mmap
from regression import Regression

loader = sys.argv[1]

# Running Bootstrap
regression = Regression(loader, "bootstrap")

regression.add_check(name="Basic Bootstrapping",
    check=lambda res: "User Program Started" in res[0].out)

regression.add_check(name="One Argument Given",
    check=lambda res: "# of Arguments: 1" in res[0].out and \
            "argv[0] = file:bootstrap" in res[0].out)

regression.add_check(name="Five Arguments Given",
    args = ['a', 'b', 'c', 'd'],
    check=lambda res: "# of Arguments: 5" in res[0].out and \
           "argv[0] = file:bootstrap" in res[0].out and \
           "argv[1] = a" in res[0].out and "argv[2] = b" in res[0].out and \
           "argv[3] = c" in res[0].out and "argv[4] = d" in res[0].out)

regression.run_checks()

<<<<<<< HEAD
regression = Regression(loader, "exit")

regression.add_check(name="Exit Code Propagation",
    check=lambda res: 1 == res[0].code)

rv = regression.run_checks()
if rv: sys.exit(rv)
=======
# Shared Object Test
regression = Regression(loader, "shared_object")

regression.add_check(name="Shared Object",
    check=lambda res: "Hello world" in res[0].out)

regression.run_checks()
>>>>>>> 58e60879
<|MERGE_RESOLUTION|>--- conflicted
+++ resolved
@@ -24,7 +24,6 @@
 
 regression.run_checks()
 
-<<<<<<< HEAD
 regression = Regression(loader, "exit")
 
 regression.add_check(name="Exit Code Propagation",
@@ -32,12 +31,11 @@
 
 rv = regression.run_checks()
 if rv: sys.exit(rv)
-=======
+
 # Shared Object Test
 regression = Regression(loader, "shared_object")
 
 regression.add_check(name="Shared Object",
     check=lambda res: "Hello world" in res[0].out)
 
-regression.run_checks()
->>>>>>> 58e60879
+regression.run_checks()