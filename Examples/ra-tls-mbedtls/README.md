# RA-TLS Minimal Example

This directory contains the Makefile, the template server manifest, and the minimal server and
client written against the mbedTLS 2.21.0 library.  This was tested on a machine with SGX v1 and
Ubuntu 18.04.

The server and client are based on `ssl_server.c` and `ssl_client.c` example programs shipped with
mbedTLS. We modified them to allow using RA-TLS flows if the programs are given the command-line
argument `epid`/`dcap`.  In particular, the server uses a self-signed RA-TLS cert with the SGX quote
embedded in it via `ra_tls_create_key_and_crt()`. The client uses an RA-TLS verification callback to
verify the server RA-TLS certificate via `ra_tls_verify_callback()`.

This example uses the RA-TLS libraries `ra_tls_attest.so` for server and `ra_tls_verify_epid.so`/
`ra_tls_verify_dcap.so` for client. These libraries are found under
`Pal/src/host/Linux-SGX/tools/ra-tls`. Additionally, mbedTLS libraries are required to correctly
run RA-TLS, the client, and the server. For ECDSA/DCAP attestation, the DCAP software
infrastructure must be installed and working correctly on the host.

The current example works with both EPID (IAS) and ECDSA (DCAP) remote attestation schemes. For
more documentation, refer to `Pal/src/host/Linux-SGX/tools/README.rst`.


## RA-TLS server

The server is supposed to run in the SGX enclave with Graphene and RA-TLS dlopen-loaded. If RA-TLS
library `ra_tls_attest.so` is not requested by user via `epid`/`dcap` command-line argument, the
server falls back to using normal X.509 PKI flows (specified as `native` command-line argument).

If server is run with more command-line arguments (the only important thing is to have at least one
additional argument), then the server will maliciously modify the SGX quote before sending to the
client. This is useful for testing purposes.

## RA-TLS client

The client is supposed to run on a trusted machine (*not* in an SGX enclave). If RA-TLS library
`ra_tls_verify_epid.so` or `ra_tls_verify_dcap.so` is not requested by user via `epid` or `dcap`
command-line arguments respectively, the client falls back to using normal X.509 PKI flows
(specified as `native` command-line argument).

<<<<<<< HEAD
It is also possible to run the client in an SGX enclave. This will create a secure channel between
two Graphene SGX processes, possibly running on different machines. It can be used as an example
of in-enclave remote attestation and verification.

If client is run without command-line options, it uses default RA-TLS verification callback that
compares `MRENCLAVE`, `MRSIGNER`, `ISV_PROD_ID` and `ISV_SVN` against the corresonding `RA_TLS_*`
environment variables. To run the client with its own verification callback, execute it with four
command-line options (see the source code for details).
=======
If client is run without additional command-line arguments, it uses default RA-TLS verification
callback that compares `MRENCLAVE`, `MRSIGNER`, `ISV_PROD_ID` and `ISV_SVN` against the corresonding
`RA_TLS_*` environment variables. To run the client with its own verification callback, execute it
with four additional command-line arguments (see the source code for details).
>>>>>>> 1fdc863e


# Quick Start

- Normal non-RA-TLS flows; without SGX and without Graphene:

```sh
make app
./server native &
./client native
# client will successfully connect to the server via normal x.509 PKI flows
kill %%
```

- RA-TLS flows with SGX and with Graphene, EPID-based (IAS) attestation:

```sh
# replace dummy values with your SPID, linkable setting, API key, MRENCLAVE, etc!
make clean
RA_CLIENT_SPID=12345678901234567890123456789012 RA_CLIENT_LINKABLE=0 make app epid

SGX=1 ./pal_loader ./server epid &

RA_TLS_EPID_API_KEY=12345678901234567890123456789012 \
RA_TLS_ALLOW_OUTDATED_TCB_INSECURE=1 \
RA_TLS_MRENCLAVE=1234567890123456789012345678901234567890123456789012345678901234 \
RA_TLS_MRSIGNER=1234567890123456789012345678901234567890123456789012345678901234 \
RA_TLS_ISV_PROD_ID=0 RA_TLS_ISV_SVN=0 \
./client epid

# client will successfully connect to the server via RA-TLS/EPID flows
kill %%
```

- RA-TLS flows with SGX and with Graphene, ECDSA-based (DCAP) attestation:

```sh
# replace dummy values with your MRENCLAVE, MRSIGNER, etc!
make clean
make app dcap

SGX=1 ./pal_loader ./server dcap &

RA_TLS_ALLOW_OUTDATED_TCB_INSECURE=1 \
RA_TLS_MRENCLAVE=1234567890123456789012345678901234567890123456789012345678901234 \
RA_TLS_MRSIGNER=1234567890123456789012345678901234567890123456789012345678901234 \
RA_TLS_ISV_PROD_ID=0 RA_TLS_ISV_SVN=0 \
./client dcap

# client will successfully connect to the server via RA-TLS/DCAP flows
kill %%
```

- RA-TLS flows with SGX and with Graphene, client with its own verification callback:

```sh
# replace dummy values with your MRENCLAVE, MRSIGNER, etc!
make clean
make app dcap

SGX=1 ./pal_loader ./server dcap &

# arguments are: MRENCLAVE in hex, MRSIGNER in hex, ISV_PROD_ID as dec, ISV_SVN as dec
RA_TLS_ALLOW_OUTDATED_TCB_INSECURE=1 ./client dcap \
    1234567890123456789012345678901234567890123456789012345678901234 \
    1234567890123456789012345678901234567890123456789012345678901234 \
    0 0

# client will successfully connect to the server via RA-TLS/DCAP flows
kill %%
```

- RA-TLS flows with SGX and with Graphene, server sends malicious SGX quote:

```sh
make clean
make app dcap

SGX=1 ./pal_loader ./server dcap dummy-option &
./client dcap

# client will fail to verify the malicious SGX quote and will *not* connect to the server
kill %%
```

- RA-TLS flows with SGX and with Graphene, running EPID client in SGX:

Note: if needed, add environment variables to client.manifest.template, such as
`RA_TLS_ALLOW_OUTDATED_TCB_INSECURE`, `RA_TLS_MRENCLAVE`, `RA_TLS_MRSIGNER`, `RA_TLS_ISV_PROD_ID`
and `RA_TLS_ISV_SVN`.

```sh
make clean
RA_CLIENT_SPID=12345678901234567890123456789012 RA_CLIENT_LINKABLE=0 make app client_epid.manifest.sgx

SGX=1 ./pal_loader ./server &

RA_TLS_EPID_API_KEY=12345678901234567890123456789012 SGX=1 ./pal_loader client_epid.manifest.sgx

# client will successfully connect to the server via RA-TLS/EPID flows
kill %%
```

- RA-TLS flows with SGX and with Graphene, running DCAP client in SGX:

```sh
make clean
make app client_dcap.manifest.sgx

SGX=1 ./pal_loader ./server &

SGX=1 ./pal_loader client_dcap.manifest.sgx

# client will successfully connect to the server via RA-TLS/DCAP flows
kill %%
```<|MERGE_RESOLUTION|>--- conflicted
+++ resolved
@@ -37,21 +37,14 @@
 command-line arguments respectively, the client falls back to using normal X.509 PKI flows
 (specified as `native` command-line argument).
 
-<<<<<<< HEAD
 It is also possible to run the client in an SGX enclave. This will create a secure channel between
 two Graphene SGX processes, possibly running on different machines. It can be used as an example
 of in-enclave remote attestation and verification.
 
-If client is run without command-line options, it uses default RA-TLS verification callback that
-compares `MRENCLAVE`, `MRSIGNER`, `ISV_PROD_ID` and `ISV_SVN` against the corresonding `RA_TLS_*`
-environment variables. To run the client with its own verification callback, execute it with four
-command-line options (see the source code for details).
-=======
 If client is run without additional command-line arguments, it uses default RA-TLS verification
 callback that compares `MRENCLAVE`, `MRSIGNER`, `ISV_PROD_ID` and `ISV_SVN` against the corresonding
 `RA_TLS_*` environment variables. To run the client with its own verification callback, execute it
 with four additional command-line arguments (see the source code for details).
->>>>>>> 1fdc863e
 
 
 # Quick Start
@@ -147,9 +140,9 @@
 make clean
 RA_CLIENT_SPID=12345678901234567890123456789012 RA_CLIENT_LINKABLE=0 make app client_epid.manifest.sgx
 
-SGX=1 ./pal_loader ./server &
+SGX=1 ./pal_loader ./server dcap &
 
-RA_TLS_EPID_API_KEY=12345678901234567890123456789012 SGX=1 ./pal_loader client_epid.manifest.sgx
+RA_TLS_EPID_API_KEY=12345678901234567890123456789012 SGX=1 ./pal_loader client_epid.manifest.sgx epid
 
 # client will successfully connect to the server via RA-TLS/EPID flows
 kill %%
@@ -161,9 +154,9 @@
 make clean
 make app client_dcap.manifest.sgx
 
-SGX=1 ./pal_loader ./server &
+SGX=1 ./pal_loader ./server dcap &
 
-SGX=1 ./pal_loader client_dcap.manifest.sgx
+SGX=1 ./pal_loader client_dcap.manifest.sgx dcap
 
 # client will successfully connect to the server via RA-TLS/DCAP flows
 kill %%
